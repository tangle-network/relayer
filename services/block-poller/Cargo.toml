--- conflicted
+++ resolved
@@ -25,21 +25,6 @@
 webb-relayer-utils = { workspace = true }
 webb-relayer = { workspace = true }
 
-<<<<<<< HEAD
-anyhow = { version = "^1", optional = true }
-async-trait = "^0.1"
-tracing = { version = "^0.1", features = ["log"] }
-futures = { version = "^0.3", default-features = false }
-backoff = { version = "0.4.0", features = ["tokio"] }
-tokio = { version = "^1", features = ["full"] }
-serde_json = { version = "^1", default-features = false }
-paw = { version = "^1.0", optional = true }
-webb = { version = "0.5.7", default-features = false }
-# Used by ethers (but we need it to be vendored with the lib).
-native-tls = { version = "^0.2", features = ["vendored"], optional = true }
-ethereum-types = "0.14"
-dotenv = "0.15.0"
-=======
 anyhow = { workspace = true, optional = true }
 async-trait = { workspace = true }
 tracing = { workspace = true }
@@ -51,7 +36,6 @@
 webb = { workspace = true }
 ethereum-types = { workspace = true }
 dotenv = { workspace = true }
->>>>>>> 09e4e0f1
 
 [dev-dependencies]
 tempfile = { workspace = true }
