--- conflicted
+++ resolved
@@ -46,12 +46,6 @@
 paw = { workspace = true, optional = true }
 webb = { workspace = true }
 # Used by ethers (but we need it to be vendored with the lib).
-<<<<<<< HEAD
-native-tls = { version = "^0.2", features = ["vendored"], optional = true }
-webb-proposals = { version = "0.5.4", default-features = false, features = ["scale"] }
-ethereum-types = "0.14"
-dotenv = "0.15.0"
-=======
 native-tls = { workspace = true, optional = true }
 webb-proposals = { workspace = true }
 ethereum-types = { workspace = true }
@@ -59,7 +53,6 @@
 axum = { workspace = true }
 
 tower-http = { version = "0.3.5", features = ["cors", "trace"] }
->>>>>>> 09e4e0f1
 
 [dev-dependencies]
 tempfile = { workspace = true }
