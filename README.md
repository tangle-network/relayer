--- conflicted
+++ resolved
@@ -304,13 +304,8 @@
 3. Then fetch the submodules for the node `cd protocol-substrate && git submodule update --init`
 4. While you are there, build the standalone node `cargo build --release -p webb-standalone-node`
 5. And then go back to the relayer `cd ../relayer`
-<<<<<<< HEAD
-6. Run `cargo build --features integration-tests`
+6. Run `cargo build --features integration-tests,cli`
 7. Run `cd tests && dvc pull`
-=======
-6. Run `cargo build --features integration-tests,cli`
-7. Run `cd tests && git submodule update --init --recursive`
->>>>>>> ffcf072d
 8. Run `yarn install` (in `tests` dir)
 9. `yarn test`
 
