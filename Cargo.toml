[workspace]
members = [
    ".",
    "crates/*",
    "services/*",
]

[package]
name = "webb-relayer"
version = "0.4.1"
authors = ["Shady Khalifa <shekohex@gmail.com>"]
edition = "2021"
description = "The Webb Relayer toolkit"
license = "Apache-2.0"
documentation = "https://docs.rs/webb-relayer"
homepage = "https://webb.tools"
repository = "https://github.com/webb-tools/relayer"
exclude = ["tests", "config", ".github", "ci", "assets", "docker"]

[lib]
doctest = false

[[bin]]
name = "webb-relayer"
path = "src/main.rs"
required-features = ["cli"]

[[example]]
name = "in-depth"
path = "examples/in_depth.rs"
required-features = ["cli"]

[dependencies]
webb-relayer-types = { path = "./crates/relayer-types" }
webb-relayer-store = { path = "./crates/relayer-store" }
webb-relayer-config = { path = "./crates/relayer-config"}
webb-relayer-utils = { path = "./crates/relayer-utils"}
anyhow = { version = "^1", optional = true }
async-trait = "^0.1"
tracing = { version = "^0.1", features = ["log"] }
tracing-test = "0.2"
url = { version = "^2.2", features = ["serde"] }
sled = { version = "^0.34" }
futures = { version = "^0.3", default-features = false }
backoff = { version = "0.4.0", features = ["tokio"] }
serde = { version = "^1", default-features = false, features = ["derive"] }
tokio = { version = "^1", features = ["full"] }
tokio-stream = { version = "^0.1" }
warp = { version = "0.3.3", default-features = false, features = ["websocket", "tls"] }
warp-real-ip = "0.2"
config = { version = "0.11", default-features = false, features = ["toml", "json"] }
serde_json = { version = "^1", default-features = false }
paw = { version = "^1.0", optional = true }
rand = { version = "0.8", default-features = false, features = ["getrandom"] }
hex = { version = "0.4", default-features = false }
webb = { version = "0.5.7", default-features = false }
webb-proposals = { version = "0.5.4", default-features = false, features = ["scale"] }
ethereum-types = "0.13.1"
dotenv = "0.15.0"
derive_more = { version = "0.99", default-features = false, features = ["display"] }
typed-builder = "0.10.0"
libsecp256k1 = "0.7.0"
<<<<<<< HEAD
tiny-bip39 = "1.0.0"
tiny-keccak = { version = "2.0.2", features = ["sha3"] }
cosmrs = { version = "0.9.0", features = ["bip32", "rpc", "cosmwasm", "dev"], optional = true }
prometheus = "0.13.2"
=======
>>>>>>> bc02853e

[dev-dependencies]
tempfile = "^3.2"
colored = "2"

[features]
default = ["evm-runtime", "substrate-runtime"]
cli = [ 
    "evm-runtime",
    "substrate-runtime",
    "anyhow",
    "paw",
    "webb-relayer-config/cli"
]
evm-runtime = ["webb/evm-runtime", "webb-proposals/evm"]
substrate-runtime = ["webb/substrate-runtime", "webb-proposals/substrate"]
integration-tests = ["webb-relayer-config/integration-tests"]<|MERGE_RESOLUTION|>--- conflicted
+++ resolved
@@ -60,13 +60,7 @@
 derive_more = { version = "0.99", default-features = false, features = ["display"] }
 typed-builder = "0.10.0"
 libsecp256k1 = "0.7.0"
-<<<<<<< HEAD
-tiny-bip39 = "1.0.0"
-tiny-keccak = { version = "2.0.2", features = ["sha3"] }
-cosmrs = { version = "0.9.0", features = ["bip32", "rpc", "cosmwasm", "dev"], optional = true }
 prometheus = "0.13.2"
-=======
->>>>>>> bc02853e
 
 [dev-dependencies]
 tempfile = "^3.2"
