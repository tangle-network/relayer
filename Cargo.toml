--- conflicted
+++ resolved
@@ -32,14 +32,8 @@
 # just to make it compile on linux where the openssl is not available.
 # until ethers-rs solve this issue: https://github.com/gakonst/ethers-rs/issues/325
 native-tls = { version = "^0.2", features = ["vendored"] }
-<<<<<<< HEAD
-webb = { path = "/Users/salman01z/webb-tools/webb-rs/",version = "0.3.8", default-features = false }
-webb-proposals = { path="/Users/salman01z/webb-tools/webb-rs/proposals",version = "0.3.1", default-features = false, features = ["scale","evm","substrate"] }
-scale = { package = "parity-scale-codec", version = "2.3.0", default-features = false }
-=======
 webb = { version = "0.4.1", default-features = false }
 webb-proposals = { version = "0.3.2", default-features = false, features = ["scale"] }
->>>>>>> 1f51f598
 ethereum-types = "0.12"
 thiserror = "^1.0"
 glob = "^0.3"
