--- conflicted
+++ resolved
@@ -38,11 +38,8 @@
 glob = "^0.3"
 headers = "0.3.5"
 dotenv = "0.15.0"
-<<<<<<< HEAD
 regex = "1.5.4"
-=======
 serde_path_to_error = "0.1.5"
->>>>>>> fc727f90
 
 [dev-dependencies]
 tempfile = "^3.2"
