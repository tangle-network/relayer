[package]
name = "webb-relayer-types"
version = "0.1.0"
authors = { workspace = true }
edition = { workspace = true }
license = { workspace = true }
documentation = { workspace = true }
homepage = { workspace = true }
repository = { workspace = true }

# See more keys and their definitions at https://doc.rust-lang.org/cargo/reference/manifest.html

[dependencies]
tracing = { workspace = true }
url = { workspace = true }
serde = { workspace = true }
sp-core ={ workspace = true }
webb = { workspace = true }
# Used by ethers (but we need it to be vendored with the lib).
native-tls = { workspace = true }
ethereum-types = { workspace = true }
<<<<<<< HEAD
tiny-bip39 = { workspace = true }
=======

sp-core = { workspace = true }
tiny-bip39 = "1.0.0"
>>>>>>> 14ec42ef
<|MERGE_RESOLUTION|>--- conflicted
+++ resolved
@@ -14,15 +14,9 @@
 tracing = { workspace = true }
 url = { workspace = true }
 serde = { workspace = true }
-sp-core ={ workspace = true }
+sp-core = { workspace = true }
 webb = { workspace = true }
 # Used by ethers (but we need it to be vendored with the lib).
 native-tls = { workspace = true }
 ethereum-types = { workspace = true }
-<<<<<<< HEAD
-tiny-bip39 = { workspace = true }
-=======
-
-sp-core = { workspace = true }
-tiny-bip39 = "1.0.0"
->>>>>>> 14ec42ef
+tiny-bip39 = { workspace = true }