[package]
name = "webb-relayer-types"
version = "0.1.0"
authors = { workspace = true }
edition = { workspace = true }
license = { workspace = true }
documentation = { workspace = true }
homepage = { workspace = true }
repository = { workspace = true }

# See more keys and their definitions at https://doc.rust-lang.org/cargo/reference/manifest.html

[dependencies]
tracing = { workspace = true }
url = { workspace = true }
serde = { workspace = true }
webb = { workspace = true }
# Used by ethers (but we need it to be vendored with the lib).
<<<<<<< HEAD
native-tls = { version = "^0.2", features = ["vendored"], optional = true }
ethereum-types = "0.14"
=======
native-tls = { workspace = true }
ethereum-types = { workspace = true }

>>>>>>> 09e4e0f1
tiny-bip39 = "1.0.0"<|MERGE_RESOLUTION|>--- conflicted
+++ resolved
@@ -16,12 +16,7 @@
 serde = { workspace = true }
 webb = { workspace = true }
 # Used by ethers (but we need it to be vendored with the lib).
-<<<<<<< HEAD
-native-tls = { version = "^0.2", features = ["vendored"], optional = true }
-ethereum-types = "0.14"
-=======
 native-tls = { workspace = true }
 ethereum-types = { workspace = true }
 
->>>>>>> 09e4e0f1
 tiny-bip39 = "1.0.0"