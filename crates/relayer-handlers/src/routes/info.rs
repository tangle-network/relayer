use axum::extract::State;
use axum::Json;
use std::sync::Arc;

use serde::Serialize;
<<<<<<< HEAD
use sp_core::crypto::Pair;
=======
use sp_core::Pair;
>>>>>>> 14ec42ef
use webb::evm::ethers::{
    prelude::k256::SecretKey,
    signers::{LocalWallet, Signer},
};
use webb_relayer_context::RelayerContext;

/// Relayer config data
#[derive(Debug, Serialize)]
#[serde(rename_all = "camelCase")]
pub struct RelayerInformationResponse {
    #[serde(flatten)]
    config: webb_relayer_config::WebbRelayerConfig,
}

/// Handles relayer configuration requests
///
/// Returns a Result with the `RelayerConfigurationResponse` on success
pub async fn handle_relayer_info(
    State(ctx): State<Arc<RelayerContext>>,
) -> Json<RelayerInformationResponse> {
    // clone the original config, to update it with accounts.
    let mut config = ctx.config.clone();

    let _ = config
        .evm
        .values_mut()
        .filter(|v| v.beneficiary.is_none())
        .try_for_each(|v| {
            let key = v
                .private_key
                .as_ref()
                .ok_or(webb_relayer_utils::Error::MissingSecrets)?;
            let key = SecretKey::from_be_bytes(key.as_bytes())?;
            let wallet = LocalWallet::from(key);
            v.beneficiary = Some(wallet.address());
            webb_relayer_utils::Result::Ok(())
        });
    let _ = config
        .substrate
        .values_mut()
        .filter(|v| v.beneficiary.is_none())
        .try_for_each(|v| {
            let suri = v
                .suri
                .as_ref()
                .ok_or(webb_relayer_utils::Error::MissingSecrets)?;
            v.beneficiary = Some(suri.public());
            webb_relayer_utils::Result::Ok(())
        });
    Json(RelayerInformationResponse { config })
}<|MERGE_RESOLUTION|>--- conflicted
+++ resolved
@@ -3,11 +3,7 @@
 use std::sync::Arc;
 
 use serde::Serialize;
-<<<<<<< HEAD
-use sp_core::crypto::Pair;
-=======
 use sp_core::Pair;
->>>>>>> 14ec42ef
 use webb::evm::ethers::{
     prelude::k256::SecretKey,
     signers::{LocalWallet, Signer},
