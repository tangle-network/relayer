[package]
name = "webb-relayer-handlers"
version = "0.1.0"
authors = { workspace = true }
edition = { workspace = true }
license = { workspace = true }
documentation = { workspace = true }
homepage = { workspace = true }
repository = { workspace = true }

# See more keys and their definitions at https://doc.rust-lang.org/cargo/reference/manifest.html

[dependencies]
webb-relayer-tx-relay = { path = "../tx-relay" }
webb-relayer-handler-utils = { path = "../relayer-handler-utils" }
webb-relayer-store = { path = "../relayer-store" }
webb-relayer-config = { path = "../relayer-config" }
webb-relayer-context = { path = "../relayer-context" }
webb-relayer-utils = { path = "../relayer-utils" }

tracing = { workspace = true }
futures = { workspace = true }
serde = { workspace = true }
tokio = { workspace = true }
serde_json = { workspace = true }
webb = { workspace = true }
# Used by ethers (but we need it to be vendored with the lib).
<<<<<<< HEAD
native-tls = { version = "^0.2", features = ["vendored"], optional = true }
webb-proposals = { version = "0.5.4", default-features = false, features = ["scale"] }
ethereum-types = "0.14"
=======
native-tls = { workspace = true }
webb-proposals = { workspace = true }
ethereum-types = { workspace = true }
axum = { workspace = true }

axum-client-ip = "0.4.0"
tokio-stream = { version = "^0.1" }
>>>>>>> 09e4e0f1
<|MERGE_RESOLUTION|>--- conflicted
+++ resolved
@@ -25,11 +25,6 @@
 serde_json = { workspace = true }
 webb = { workspace = true }
 # Used by ethers (but we need it to be vendored with the lib).
-<<<<<<< HEAD
-native-tls = { version = "^0.2", features = ["vendored"], optional = true }
-webb-proposals = { version = "0.5.4", default-features = false, features = ["scale"] }
-ethereum-types = "0.14"
-=======
 native-tls = { workspace = true }
 webb-proposals = { workspace = true }
 ethereum-types = { workspace = true }
@@ -37,4 +32,3 @@
 
 axum-client-ip = "0.4.0"
 tokio-stream = { version = "^0.1" }
->>>>>>> 09e4e0f1
