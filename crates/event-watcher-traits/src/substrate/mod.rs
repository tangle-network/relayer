// Copyright 2022 Webb Technologies Inc.
//
// Licensed under the Apache License, Version 2.0 (the "License");
// you may not use this file except in compliance with the License.
// You may obtain a copy of the License at
//
// http://www.apache.org/licenses/LICENSE-2.0
//
// Unless required by applicable law or agreed to in writing, software
// distributed under the License is distributed on an "AS IS" BASIS,
// WITHOUT WARRANTIES OR CONDITIONS OF ANY KIND, either express or implied.
// See the License for the specific language governing permissions and
// limitations under the License.

//! # Substrate Events Watcher Traits 🕸️

use futures::prelude::*;
use std::cmp;
use std::sync::Arc;
use std::time::Duration;
use webb::substrate::subxt::{
    self,
    client::{OfflineClientT, OnlineClientT},
    config::Header,
};
use webb_proposals::{
    ResourceId, SubstrateTargetSystem, TargetSystem, TypedChainId,
};
use webb_relayer_store::sled::SledQueueKey;
use webb_relayer_store::{
    BridgeCommand, BridgeKey, HistoryStore, ProposalStore, QueueStore,
};

/// Event watching traits
mod event_watcher;
pub use event_watcher::*;

/// Bridge watching traits
mod bridge_watcher;
pub use bridge_watcher::*;

/// Type alias for Substrate block number.
<<<<<<< HEAD
pub type BlockNumberOf<T> = <<T as subxt::Config>::Header as Header>::Number;
=======
pub type BlockNumberOf<T> = <<T as subxt::Config>::Hasher as Header>::Number;
>>>>>>> 14ec42ef
<|MERGE_RESOLUTION|>--- conflicted
+++ resolved
@@ -40,8 +40,4 @@
 pub use bridge_watcher::*;
 
 /// Type alias for Substrate block number.
-<<<<<<< HEAD
-pub type BlockNumberOf<T> = <<T as subxt::Config>::Header as Header>::Number;
-=======
-pub type BlockNumberOf<T> = <<T as subxt::Config>::Hasher as Header>::Number;
->>>>>>> 14ec42ef
+pub type BlockNumberOf<T> = <<T as subxt::Config>::Hasher as Header>::Number;