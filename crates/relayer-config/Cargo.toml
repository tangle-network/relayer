[package]
name = "webb-relayer-config"
version = "0.1.0"
authors = { workspace = true }
edition = { workspace = true }
license = { workspace = true }
documentation = { workspace = true }
homepage = { workspace = true }
repository = { workspace = true }

# See more keys and their definitions at https://doc.rust-lang.org/cargo/reference/manifest.html

[dependencies]
webb-relayer-store = { path = "../relayer-store" }
webb-relayer-types = { path = "../relayer-types" }
webb-relayer-utils = { path = "../relayer-utils" }
<<<<<<< HEAD
=======
eth2_to_substrate_relay = { workspace = true, optional = true }
>>>>>>> 1eb37db7
anyhow = { workspace = true, optional = true }
tracing = { workspace = true }
url = { workspace = true }
serde = { workspace = true }
config = { workspace = true }
serde_json = { workspace = true }
webb = { workspace = true }
sp-core = { workspace = true }
# Used by ethers (but we need it to be vendored with the lib).
native-tls = { workspace = true, optional = true }
webb-proposals = { workspace = true }
ethereum-types = { workspace = true }
glob = { workspace = true }
serde_path_to_error = { workspace = true }

structopt = { version = "^0.3", features = ["paw"], optional = true }
directories-next = { version = "^2.0", optional = true }
tracing-subscriber = { version = "0.3.16", features = ["parking_lot", "env-filter"], optional = true }

[features]
default = ["evm-runtime", "substrate-runtime", "cli"]
cli = [
    "evm-runtime",
    "substrate-runtime",
    "anyhow",
    "tracing-subscriber",
    "structopt",
    "directories-next"
]
evm-runtime = ["webb/evm-runtime", "webb-proposals/evm"]
substrate-runtime = ["webb/substrate-runtime", "webb-proposals/substrate"]
integration-tests = ["tracing-subscriber/json"]
eth2 = ["eth2_to_substrate_relay"]<|MERGE_RESOLUTION|>--- conflicted
+++ resolved
@@ -14,10 +14,7 @@
 webb-relayer-store = { path = "../relayer-store" }
 webb-relayer-types = { path = "../relayer-types" }
 webb-relayer-utils = { path = "../relayer-utils" }
-<<<<<<< HEAD
-=======
 eth2_to_substrate_relay = { workspace = true, optional = true }
->>>>>>> 1eb37db7
 anyhow = { workspace = true, optional = true }
 tracing = { workspace = true }
 url = { workspace = true }
