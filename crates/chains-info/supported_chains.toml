--- conflicted
+++ resolved
@@ -15,16 +15,10 @@
     3884533461, # Athena Testnet
     3884533462, # Hermes Testnet
     3884533463, # Demeter Testnet
-<<<<<<< HEAD
-    5002, # Athena Testnet
-    5001, # Hermes Testnet
-    5003, # Demeter Testnet
-=======
     5001,# Athena Local Testnet
     5002,# Athena Local Testnet
     5003,# Athena Local Testnet
     4006, # Tangle EVM Testnet
->>>>>>> 0b8b1bee
 ]
 
 # Override the coingecko coin Id for the Moonbase Alpha network
