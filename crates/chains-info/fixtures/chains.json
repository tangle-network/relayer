--- conflicted
+++ resolved
@@ -16953,15 +16953,11 @@
     "networkId": 5003,
     "status": "testnet",
     "explorers": []
-<<<<<<< HEAD
-=======
   },
   {
     "name": "Tangle testnet",
     "chain": "tangle",
-    "rpc": [
-      "https://tangle-standalone-archive.webb.tools"
-    ],
+    "rpc": ["https://tangle-standalone-archive.webb.tools"],
     "faucets": [],
     "nativeCurrency": {
       "name": "Test Tangle Network Token",
@@ -16980,6 +16976,5 @@
         "standard": "eip3091"
       }
     ]
->>>>>>> 0b8b1bee
   }
 ]