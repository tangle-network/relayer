// Copyright 2022 Webb Technologies Inc.
//
// Licensed under the Apache License, Version 2.0 (the "License");
// you may not use this file except in compliance with the License.
// You may obtain a copy of the License at
//
// http://www.apache.org/licenses/LICENSE-2.0
//
// Unless required by applicable law or agreed to in writing, software
// distributed under the License is distributed on an "AS IS" BASIS,
// WITHOUT WARRANTIES OR CONDITIONS OF ANY KIND, either express or implied.
// See the License for the specific language governing permissions and
// limitations under the License.

use webb::{evm::ethers, substrate::subxt};
use webb_proposals::ResourceId;

pub mod clickable_link;

/// Metrics functionality
pub mod metric;
/// A module used for debugging relayer lifecycle, sync state, or other relayer state.
pub mod probe;
/// Retry functionality
pub mod retry;

/// An enum of all possible errors that could be encountered during the execution of the Webb
/// Relayer.
#[derive(Debug, thiserror::Error)]
pub enum Error {
    /// An Io error occurred.
    #[error(transparent)]
    Io(#[from] std::io::Error),
    /// JSON Error occurred.
    #[error(transparent)]
    Json(#[from] serde_json::Error),
    /// Config loading error.
    #[error(transparent)]
    Config(#[from] config::ConfigError),
    /// Error while iterating over a glob pattern.
    #[error(transparent)]
    GlobPattern(#[from] glob::PatternError),
    /// Error from Glob Iterator.
    #[error(transparent)]
    Glob(#[from] glob::GlobError),
    /// Error while parsing a URL.
    #[error(transparent)]
    Url(#[from] url::ParseError),
    /// Error in the underlying Http/Ws server.
    #[error(transparent)]
    Axum(#[from] axum::Error),
    /// HTTP Error
    #[error(transparent)]
    Hyper(#[from] hyper::Error),
    /// Elliptic Curve error.
    #[error(transparent)]
    EllipticCurve(#[from] ethers::core::k256::elliptic_curve::Error),
    /// Secp256k1 error occurred.
    #[error(transparent)]
    Secp256k1(#[from] libsecp256k1::Error),
    /// Basic error for the substrate runtime.
    #[error(transparent)]
    SubxtError(#[from] subxt::error::Error),
    /// Runtime metadata error.
    #[error(transparent)]
    Metadata(#[from] subxt::error::MetadataError),
    /// Error in Http Provider (ethers client).
    #[error(transparent)]
    EthersProvider(#[from] ethers::providers::ProviderError),
    /// Smart contract error.
    #[error(transparent)]
    EthersContract(
        #[from]
        ethers::contract::ContractError<
            ethers::providers::Provider<ethers::providers::Http>,
        >,
    ),
    /// Smart contract error.
    #[error(transparent)]
    EthersContract2(
        #[from]
        ethers::contract::ContractError<
            ethers::middleware::SignerMiddleware<
                ethers::providers::Provider<ethers::providers::Http>,
                ethers::prelude::Wallet<ethers::core::k256::ecdsa::SigningKey>,
            >,
        >,
    ),
    /// SCALE Codec error.
    #[error(transparent)]
    ScaleCodec(#[from] webb::substrate::scale::Error),
    /// Sled database error.
    #[error(transparent)]
    Sled(#[from] sled::Error),
    /// Sled transaction error.
    #[error(transparent)]
    SledTransaction(
        #[from] sled::transaction::TransactionError<std::io::Error>,
    ),
    /// Reqwest error
    #[error(transparent)]
    Reqwest(#[from] reqwest::Error),
    /// Etherscan API error
    #[error(transparent)]
    Etherscan(#[from] ethers::etherscan::errors::EtherscanError),
    /// Ethers currency conversion error
    #[error(transparent)]
    Conversion(#[from] ethers::utils::ConversionError),
    /// Failed to convert string to float
    #[error(transparent)]
    ParseFloatError(#[from] std::num::ParseFloatError),
    /// Generic error.
    #[error("{}", _0)]
    Generic(&'static str),
    /// Bridge not configured or not enabled.
    #[error("Bridge not found for: {:?}", typed_chain_id)]
    BridgeNotFound {
        /// The chain id of the bridge.
        typed_chain_id: webb_proposals::TypedChainId,
    },
    /// Error while parsing the config files.
    #[error("Config parse error: {}", _0)]
    ParseConfig(#[from] serde_path_to_error::Error<config::ConfigError>),
    /// EVM Chain not found.
    #[error("Chain Not Found: {}", chain_id)]
    ChainNotFound {
        /// The chain id of the chain.
        chain_id: String,
    },
    /// Substrate node not found.
    #[error("Node Not Found: {}", chain_id)]
    NodeNotFound {
        /// The chain id of the node.
        chain_id: String,
    },
    /// Missing Secrets in the config, either Private key, SURI, ...etc.
    #[error("Missing required private-key or SURI in the config")]
    MissingSecrets,
    /// Failed to send the response to the client.
    #[error("Failed to send response to the client")]
    FailedToSendResponse,
    /// a backgorund task failed and force restarted.
    #[error("Task Force Restarted from an error")]
    ForceRestart,
    /// a backgorund task failed and stopped Abnormally.
    #[error("Task Stopped Apnormally")]
    TaskStoppedAbnormally,
    /// Restart relayer.
    #[error("Restarting Relayer")]
    RestartRelayer,
    /// Arkworks Errors.
    #[error("{}", _0)]
    ArkworksError(String),
<<<<<<< HEAD
    /// Etherscan api configuration not found.
    #[error("Etherscan api configuration not found for chain : {}", chain_id)]
    EtherscanConfigNotFound {
        /// The chain id of the node.
        chain_id: String,
    },
=======
    #[error("No bridge registered with DKG for resource id {:?}", _0)]
    BridgeNotRegistered(ResourceId),
>>>>>>> 053062d4
}

/// A type alias for the result for webb relayer, that uses the `Error` enum.
pub type Result<T> = std::result::Result<T, Error>;

impl From<Box<dyn ark_std::error::Error>> for Error {
    fn from(error: Box<dyn ark_std::error::Error>) -> Self {
        Error::ArkworksError(format!("{}", error))
    }
}<|MERGE_RESOLUTION|>--- conflicted
+++ resolved
@@ -151,17 +151,14 @@
     /// Arkworks Errors.
     #[error("{}", _0)]
     ArkworksError(String),
-<<<<<<< HEAD
     /// Etherscan api configuration not found.
     #[error("Etherscan api configuration not found for chain : {}", chain_id)]
     EtherscanConfigNotFound {
         /// The chain id of the node.
         chain_id: String,
     },
-=======
     #[error("No bridge registered with DKG for resource id {:?}", _0)]
     BridgeNotRegistered(ResourceId),
->>>>>>> 053062d4
 }
 
 /// A type alias for the result for webb relayer, that uses the `Error` enum.
