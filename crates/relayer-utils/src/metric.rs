// Copyright 2022 Webb Technologies Inc.
//
// Licensed under the Apache License, Version 2.0 (the "License");
// you may not use this file except in compliance with the License.
// You may obtain a copy of the License at
//
// http://www.apache.org/licenses/LICENSE-2.0
//
// Unless required by applicable law or agreed to in writing, software
// distributed under the License is distributed on an "AS IS" BASIS,
// WITHOUT WARRANTIES OR CONDITIONS OF ANY KIND, either express or implied.
// See the License for the specific language governing permissions and
// limitations under the License.

use std::collections::HashMap;

use prometheus::core::{AtomicF64, GenericCounter, GenericGauge};
use prometheus::labels;
use prometheus::opts;
use prometheus::{register_counter, register_gauge, Encoder, TextEncoder};
use webb_proposals::{ResourceId, TargetSystem, TypedChainId};

/// A struct for collecting metrics for particular resource.
#[derive(Debug, Clone)]
pub struct ResourceMetric {
    /// Total gas spent (in gwei) on Resource.
    pub total_gas_spent: GenericCounter<AtomicF64>,
    /// Total fees earned on Resource.
    pub total_fee_earned: GenericCounter<AtomicF64>,
}

/// A struct definition for collecting metrics in the relayer.
#[derive(Debug, Clone)]
pub struct Metrics {
    /// Bridge watcher back off metric
    pub bridge_watcher_back_off: GenericCounter<AtomicF64>,
    /// Total transaction made Relayer metric
    pub total_transaction_made: GenericCounter<AtomicF64>,
    /// Anchor update proposals proposed by relayer
    pub anchor_update_proposals: GenericCounter<AtomicF64>,
    /// No of proposal signed by dkg/mocked
    pub proposals_signed: GenericCounter<AtomicF64>,
    /// Proposals dequeued and executed through transaction queue
    pub proposals_processed_tx_queue: GenericCounter<AtomicF64>,
    /// Proposals dequeued and executed through transaction queue
    pub proposals_processed_substrate_tx_queue: GenericCounter<AtomicF64>,
    /// Proposals dequeued and executed through transaction queue
    pub proposals_processed_evm_tx_queue: GenericCounter<AtomicF64>,
    /// Transaction queue backoff metric
    pub transaction_queue_back_off: GenericCounter<AtomicF64>,
    /// Substrate Transaction queue backoff metric
    pub substrate_transaction_queue_back_off: GenericCounter<AtomicF64>,
    /// Evm Transaction queue backoff metric
    pub evm_transaction_queue_back_off: GenericCounter<AtomicF64>,
    /// Total fees earned metric
    pub total_fee_earned: GenericCounter<AtomicF64>,
    /// Gas spent metric
    pub gas_spent: GenericCounter<AtomicF64>,
    /// Total amount of data stored metric
    pub total_amount_of_data_stored: GenericGauge<AtomicF64>,
    /// Resource metric
    resource_metric_map: HashMap<ResourceId, ResourceMetric>,
    /// Metric for account balance on specific chain
    account_balance: HashMap<TypedChainId, GenericGauge<AtomicF64>>,
}

impl Metrics {
    /// Instantiates the various metrics and their counters, also creates a registry for the counters and
    /// registers the counters
    pub fn new() -> Result<Self, prometheus::Error> {
        let bridge_watcher_back_off = register_counter!(
            "bridge_watcher_back_off",
            "specifies how many times the bridge watcher backed off"
        )?;

        let total_transaction_made = register_counter!(
            "total_transaction_made",
            "The total number of transaction made",
        )?;

        let anchor_update_proposals = register_counter!(
            "anchor_update_proposals",
            "The total number of anchor update proposal proposed by relayer",
        )?;

        let proposals_signed = register_counter!(
            "proposals_signed",
            "The total number of proposal signed by dkg/mocked backend",
        )?;

        let proposals_processed_tx_queue = register_counter!(
            "proposals_processed_tx_queue",
            "Total number of signed proposals processed by transaction queue",
        )?;

        let proposals_processed_substrate_tx_queue = register_counter!(
            "proposals_processed_substrate_tx_queue",
            "Total number of signed proposals processed by substrate transaction queue",
        )?;

        let proposals_processed_evm_tx_queue = register_counter!(
            "proposals_processed_evm_tx_queue",
            "Total number of signed proposals processed by evm transaction queue",
        )?;

        let transaction_queue_back_off = register_counter!(
            "transaction_queue_back_off",
            "How many times the transaction queue backed off",
        )?;

        let substrate_transaction_queue_back_off = register_counter!(
            "substrate_transaction_queue_back_off",
            "How many times the substrate transaction queue backed off",
        )?;

        let evm_transaction_queue_back_off = register_counter!(
            "evm_transaction_queue_back_off",
            "How many times the evm transaction queue backed off",
        )?;

        let total_fee_earned = register_counter!(
            "total_fee_earned",
            "The total number of fees earned",
        )?;

        let gas_spent =
            register_counter!("gas_spent", "The total number of gas spent")?;

        let total_amount_of_data_stored = register_gauge!(
            "total_amount_of_data_stored",
            "The Total number of data stored",
        )?;

        Ok(Self {
            bridge_watcher_back_off,
            total_transaction_made,
            anchor_update_proposals,
            proposals_signed,
            proposals_processed_tx_queue,
            proposals_processed_substrate_tx_queue,
            proposals_processed_evm_tx_queue,
            transaction_queue_back_off,
            substrate_transaction_queue_back_off,
            evm_transaction_queue_back_off,
            total_fee_earned,
            gas_spent,
            total_amount_of_data_stored,
            resource_metric_map: Default::default(),
            account_balance: Default::default(),
        })
    }

    /// Gathers the whole relayer metrics
    pub fn gather_metrics() -> Result<String, GatherMetricsError> {
        let mut buffer = Vec::new();
        let encoder = TextEncoder::new();
        // Gather the metrics.
        let metric_families = prometheus::gather();
        // Encode them to send.
        encoder.encode(&metric_families, &mut buffer)?;

        Ok(String::from_utf8(buffer.clone())?)
    }

    // TODO: move this to webb-proposals
    fn chain_name(chain: TypedChainId) -> &'static str {
        match chain {
            TypedChainId::None => "None",
            TypedChainId::Evm(_) => "Evm",
            TypedChainId::Substrate(_) => "Substrate",
            TypedChainId::PolkadotParachain(_) => "PolkadotParachain",
            TypedChainId::KusamaParachain(_) => "KusamaParachain",
            TypedChainId::RococoParachain(_) => "RococoParachain",
            TypedChainId::Cosmos(_) => "Cosmos",
            TypedChainId::Solana(_) => "Solana",
            TypedChainId::Ink(_) => "Ink",
        }
    }

    pub fn resource_metric_entry(
        &mut self,
        resource_id: ResourceId,
    ) -> &mut ResourceMetric {
        self.resource_metric_map
            .entry(resource_id)
            .or_insert_with(|| {
                Metrics::register_resource_id_counters(resource_id)
            })
    }

    pub fn account_balance_entry(
        &mut self,
        chain: TypedChainId,
    ) -> &mut GenericGauge<AtomicF64> {
        self.account_balance.entry(chain).or_insert_with(|| {
            let chain_id = chain.underlying_chain_id().to_string();
            register_gauge!(opts!(
                "chain_account_balance",
                "Total account balance on chain",
                labels!(
                    "chain_type" => Self::chain_name(chain),
                    "chain_id" => &chain_id,
                )
            ))
            .expect("create gauge for account balance")
        })
    }

    /// Registers new counters to track metric for individual resources.
    fn register_resource_id_counters(
        resource_id: ResourceId,
    ) -> ResourceMetric {
<<<<<<< HEAD
        let chain_id = resource_id
            .typed_chain_id()
            .underlying_chain_id()
            .to_string();
        let (target_system_type, target_system_value) =
            match resource_id.target_system() {
                TargetSystem::ContractAddress(address) => {
                    ("contract", hex::encode(address))
                }
                TargetSystem::Substrate(system) => (
                    "tree_id",
                    format!(
                        "{}, pallet_index: {}",
                        system.tree_id, system.pallet_index
                    ),
                ),
            };
        let labels = labels!(
            "chain_type" => Self::chain_name(resource_id.typed_chain_id()),
            "chain_id" => &chain_id,
            "target_system_type" => target_system_type,
            "target_system_value" => &target_system_value
=======
        let resource_hex = hex::encode(resource_id.to_bytes().as_ref());
        // Total gas fee spent on particular resource.
        let total_gas_spent_counter = register_counter!(
            format!("resource_{resource_hex}_total_gas_spent"),
            format!(
                "The total number of gas (in gwei) spent on resource : {resource_hex}"
            )
>>>>>>> 8903a1bb
        );

        // Total gas fee spent on particular resource.
        let total_gas_spent = register_counter!(opts!(
            "resource_total_gas_spent",
            "Total number of gas spent on resource",
            labels
        ))
        .expect("create counter for gas spent");

        // Total fee earned on particular resource.
        let total_fee_earned = register_counter!(opts!(
            "resource_total_fees_earned",
            "Total number of fees earned on resource",
            labels
        ))
        .expect("create counter for fees earned");

        ResourceMetric {
            total_gas_spent,
            total_fee_earned,
        }
    }
}

#[derive(Debug, thiserror::Error)]
pub enum GatherMetricsError {
    #[error(transparent)]
    PrometheusError(#[from] prometheus::Error),
    #[error(transparent)]
    FromUtf8Error(#[from] std::string::FromUtf8Error),
}<|MERGE_RESOLUTION|>--- conflicted
+++ resolved
@@ -210,7 +210,6 @@
     fn register_resource_id_counters(
         resource_id: ResourceId,
     ) -> ResourceMetric {
-<<<<<<< HEAD
         let chain_id = resource_id
             .typed_chain_id()
             .underlying_chain_id()
@@ -233,15 +232,6 @@
             "chain_id" => &chain_id,
             "target_system_type" => target_system_type,
             "target_system_value" => &target_system_value
-=======
-        let resource_hex = hex::encode(resource_id.to_bytes().as_ref());
-        // Total gas fee spent on particular resource.
-        let total_gas_spent_counter = register_counter!(
-            format!("resource_{resource_hex}_total_gas_spent"),
-            format!(
-                "The total number of gas (in gwei) spent on resource : {resource_hex}"
-            )
->>>>>>> 8903a1bb
         );
 
         // Total gas fee spent on particular resource.
