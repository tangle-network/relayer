[package]
name = "webb-relayer-tx-relay"
version = "0.1.0"
authors = { workspace = true }
edition = { workspace = true }
license = { workspace = true }
documentation = { workspace = true }
homepage = { workspace = true }
repository = { workspace = true }

# See more keys and their definitions at https://doc.rust-lang.org/cargo/reference/manifest.html

[dependencies]
webb-relayer-handler-utils = { workspace = true }
webb-relayer-config = { workspace = true }
webb-relayer-context = { workspace = true }
webb-relayer-utils = { workspace = true }

tracing = { workspace = true }
futures = { workspace = true }
tokio = { workspace = true }
webb = { workspace = true }
# Used by ethers (but we need it to be vendored with the lib).
<<<<<<< HEAD
native-tls = { version = "^0.2", features = ["vendored"], optional = true }
webb-proposals = { version = "0.5.4", default-features = false, features = ["scale"] }
ethereum-types = "0.14"
=======
native-tls = { workspace = true, optional = true }
webb-proposals = { workspace = true }
ethereum-types = { workspace = true }
serde = { workspace = true }

once_cell = "1.17.0"
chrono = {version = "0.4.23", features = ["serde"] }
>>>>>>> 09e4e0f1

[features]
default = ["std", "evm", "substrate"]
std = []
evm = [
    "webb-relayer-context/evm",
]
substrate = [
    "webb-relayer-context/substrate",
]<|MERGE_RESOLUTION|>--- conflicted
+++ resolved
@@ -21,11 +21,6 @@
 tokio = { workspace = true }
 webb = { workspace = true }
 # Used by ethers (but we need it to be vendored with the lib).
-<<<<<<< HEAD
-native-tls = { version = "^0.2", features = ["vendored"], optional = true }
-webb-proposals = { version = "0.5.4", default-features = false, features = ["scale"] }
-ethereum-types = "0.14"
-=======
 native-tls = { workspace = true, optional = true }
 webb-proposals = { workspace = true }
 ethereum-types = { workspace = true }
@@ -33,7 +28,6 @@
 
 once_cell = "1.17.0"
 chrono = {version = "0.4.23", features = ["serde"] }
->>>>>>> 09e4e0f1
 
 [features]
 default = ["std", "evm", "substrate"]
