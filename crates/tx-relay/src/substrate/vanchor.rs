use std::sync::Arc;

use super::*;
use crate::TransactionItemKey;
use crate::substrate::fees::get_substrate_fee_info;
<<<<<<< HEAD
use webb::evm::ethers::utils::hex;
=======
use crate::substrate::handle_substrate_tx;
use futures::TryFutureExt;
>>>>>>> 1611ee5c
use webb::substrate::tangle_runtime::api as RuntimeApi;
use webb::substrate::subxt::utils::AccountId32;
use webb::substrate::tangle_runtime::api::runtime_types::tangle_standalone_runtime::protocol_substrate_config::Element;
use webb::substrate::{
    subxt::{PolkadotConfig, tx::PairSigner},
    tangle_runtime::api::runtime_types::webb_primitives::types::vanchor,
};
<<<<<<< HEAD
use ethereum_types::{U256, H512};
use sp_core::{Decode, Encode};
use webb::substrate::scale::Compact;
=======
use ethereum_types::U256;
>>>>>>> 1611ee5c
use webb_proposals::{
    ResourceId, SubstrateTargetSystem, TargetSystem, TypedChainId,
};
use webb_relayer_context::RelayerContext;
use webb_relayer_handler_utils::SubstrateVAchorCommand;
use webb_relayer_store::queue::{QueueItem, TransactionQueueItemKey, QueueStore};
use webb_relayer_store::sled::SledQueueKey;
use webb_relayer_utils::TransactionRelayingError;
use webb_relayer_utils::static_tx_payload::TypeErasedStaticTxPayload;

/// Handler for Substrate Anchor commands
///
/// # Arguments
///
/// * `ctx` - RelayContext reference that holds the configuration
/// * `cmd` - The command to execute
pub async fn handle_substrate_vanchor_relay_tx<'a>(
    ctx: Arc<RelayerContext>,
    cmd: SubstrateVAchorCommand,
) -> Result<TransactionItemKey, TransactionRelayingError> {
    use TransactionRelayingError::*;
    let proof_elements: vanchor::ProofData<Element> = vanchor::ProofData {
        proof: cmd.proof_data.proof.to_vec(),
        public_amount: Element(cmd.proof_data.public_amount.to_fixed_bytes()),
        roots: cmd
            .proof_data
            .roots
            .iter()
            .map(|r| Element(r.to_fixed_bytes()))
            .collect(),
        input_nullifiers: cmd
            .proof_data
            .input_nullifiers
            .iter()
            .map(|r| Element(r.to_fixed_bytes()))
            .collect(),
        output_commitments: cmd
            .proof_data
            .output_commitments
            .iter()
            .map(|r| Element(r.to_fixed_bytes()))
            .collect(),
        ext_data_hash: Element(cmd.proof_data.ext_data_hash.to_fixed_bytes()),
    };
    let ext_data_elements: vanchor::ExtData<AccountId32, i128, u128, _> =
        vanchor::ExtData {
            recipient: cmd.ext_data.recipient.to_fixed_bytes().into(),
            relayer: cmd.ext_data.relayer.to_fixed_bytes().into(),
            fee: cmd.ext_data.fee.as_u128(),
            ext_amount: cmd.ext_data.ext_amount.0,
            encrypted_output1: cmd.ext_data.encrypted_output1.to_vec(),
            encrypted_output2: cmd.ext_data.encrypted_output2.to_vec(),
            refund: cmd.ext_data.refund.as_u128(),
            token: cmd.ext_data.token,
        };
    let requested_chain = cmd.chain_id;
    let chain_config = ctx
        .config
        .evm
        .get(&requested_chain.to_string())
        .ok_or(UnsupportedChain(requested_chain))?;
    let maybe_client = ctx
        .substrate_provider::<PolkadotConfig, _>(requested_chain)
        .await;
    let client = maybe_client.map_err(|e| {
        ClientError(format!("Error while getting Substrate client: {e}"))
    })?;

    let pair = ctx
        .substrate_wallet(requested_chain)
        .await
        .map_err(|e| NetworkConfigurationError(e.to_string(), cmd.chain_id))?;

    let signer = PairSigner::new(pair.clone());
    let transact_tx = RuntimeApi::tx().v_anchor_bn254().transact(
        cmd.id,
        proof_elements,
        ext_data_elements,
    );

    // TODO: Taken from subxt PR. Replace with new method state_call_decoded() after upgrading subxt.
    //       https://github.com/paritytech/subxt/pull/910
    let signed = client
        .tx()
        .create_signed(&transact_tx, &signer, Default::default())
        .await
<<<<<<< HEAD
        .map_err(|e| ClientError(format!("Failed to sign transaction: {e}")))?;
    let mut params = signed.encoded().to_vec();
    (signed.encoded().len() as u32).encode_to(&mut params);
    let bytes = client
        .rpc()
        .state_call("TransactionPaymentApi_query_info", Some(&params), None)
        .await
        .map_err(|e| {
            ClientError(format!(
                "RPC call TransactionPaymentApi_query_info failed: {e}"
            ))
        })?;
    let cursor = &mut &bytes[..];
    let payment_info: (Compact<u64>, Compact<u64>, u8, u128) =
        Decode::decode(cursor).map_err(|e| {
            ClientError(format!("Failed to decode payment info: {e}"))
        })?;
=======
        .map_err(|e| Error(format!("Failed to sign transaction: {e}")))?;
    let estimated_fee = signed
        .partial_fee_estimate()
        .map_err(|e| Error(format!("Failed to estimate fee: {e}")))
        .await?;
>>>>>>> 1611ee5c
    let fee_info = get_substrate_fee_info(
        requested_chain,
        U256::from(estimated_fee),
        &ctx,
    )
    .await
    .map_err(|e| ClientError(format!("Get substrate fee info failed: {e}")))?;

    // validate refund amount
    if U256::from(cmd.ext_data.refund) > fee_info.max_refund {
        // TODO: use error enum for these messages so they dont have to be duplicated between
        //       evm/substrate
        let msg = format!(
            "User requested a refund which is higher than the maximum of {}",
            fee_info.max_refund
        );
        return Err(InvalidRefundAmount(msg));
    }

    // Check that transaction fee is enough to cover network fee and relayer fee
    // TODO: refund needs to be converted from wrapped token to native token once there
    //       is an exchange rate
    if U256::from(cmd.ext_data.fee)
        < fee_info.estimated_fee + cmd.ext_data.refund
    {
        let msg = format!(
            "User sent a fee that is too low ({}) but expected {}",
            cmd.ext_data.fee,
            fee_info.estimated_fee + cmd.ext_data.refund
        );
        return Err(InvalidRefundAmount(msg));
    }

    let typed_tx =
        TypeErasedStaticTxPayload::try_from(transact_tx).map_err(|e| {
            ClientError(format!("Failed to construct tx payload: {e}"))
        })?;

    let item = QueueItem::new(typed_tx.clone());
    let tx_key = SledQueueKey::from_substrate_with_custom_key(
        chain_config.chain_id,
        typed_tx.item_key(),
    );
    let store = ctx.store();
    QueueStore::<TypeErasedStaticTxPayload>::enqueue_item(
        store,
        tx_key,
        item.clone(),
    )
    .map_err(|_| {
        TransactionQueueError(format!(
            "Transaction item with key : {} failed to enqueue",
            tx_key
        ))
    })?;

    tracing::trace!(
            tx_call = %hex::encode(typed_tx.clone().call_data),
            "Enqueued private withdraw transaction call for execution through substrate tx queue",
    );

    let item_key_hex = H512::from_slice(typed_tx.item_key().as_slice());

    let target = client
        .metadata()
        .pallet_by_name_err("VAnchorHandlerBn254")
        .map(|pallet| {
            SubstrateTargetSystem::builder()
                .pallet_index(pallet.index())
                .tree_id(cmd.id)
                .build()
        })
        .map_err(|e| {
            ClientError(format!("Vanchor handler pallet not found: {e}"))
        })?;

    let target_system = TargetSystem::Substrate(target);
    let typed_chain_id = TypedChainId::Substrate(cmd.chain_id as u32);
    let resource_id = ResourceId::new(target_system, typed_chain_id);

    // update metric
    let metrics_clone = ctx.metrics.clone();
    let mut metrics = metrics_clone.lock().await;
    // update metric for total fee earned by relayer on particular resource
    metrics
        .resource_metric_entry(resource_id)
        .total_fee_earned
        .inc_by(cmd.ext_data.fee.as_u128() as f64);
    // update metric for total fee earned by relayer
    metrics
        .total_fee_earned
        .inc_by(wei_to_gwei(cmd.ext_data.fee.as_u128()));

    let balance = balance(client, signer).await.map_err(|e| {
        ClientError(format!("Failed to read substrate balance: {e}"))
    })?;
    metrics
        .account_balance_entry(typed_chain_id)
        .set(wei_to_gwei(balance));
    Ok(item_key_hex)
}

#[cfg(tests)]
mod test {
    use webb::substrate::subxt::runtime_api::RuntimeApiClient;
    use webb::substrate::subxt::tx::PairSigner;
    use webb::substrate::subxt::utils::AccountId32;
    use webb::substrate::subxt::SubstrateConfig;

    #[tokio::test]
    async fn test_account_balance() {
        // TODO: use alice account id from
        // https://docs.rs/sp-keyring/latest/sp_keyring/ed25519/enum.Keyring.html
        let account_id = AccountId32::from([0u8; 32]);
        let account = RuntimeApi::storage().balances().account(account_id);
        let client = subxt::OnlineClient::<SubstrateConfig>::default().await?;
        let balance = client
            .storage()
            .at_latest()
            .await
            .unwrap()
            .fetch(&account)
            .await
            .unwrap();
        dbg!(balance);
        assert_eq!(balance, None);
        fail!();
    }
}<|MERGE_RESOLUTION|>--- conflicted
+++ resolved
@@ -3,12 +3,7 @@
 use super::*;
 use crate::TransactionItemKey;
 use crate::substrate::fees::get_substrate_fee_info;
-<<<<<<< HEAD
 use webb::evm::ethers::utils::hex;
-=======
-use crate::substrate::handle_substrate_tx;
-use futures::TryFutureExt;
->>>>>>> 1611ee5c
 use webb::substrate::tangle_runtime::api as RuntimeApi;
 use webb::substrate::subxt::utils::AccountId32;
 use webb::substrate::tangle_runtime::api::runtime_types::tangle_standalone_runtime::protocol_substrate_config::Element;
@@ -16,13 +11,7 @@
     subxt::{PolkadotConfig, tx::PairSigner},
     tangle_runtime::api::runtime_types::webb_primitives::types::vanchor,
 };
-<<<<<<< HEAD
 use ethereum_types::{U256, H512};
-use sp_core::{Decode, Encode};
-use webb::substrate::scale::Compact;
-=======
-use ethereum_types::U256;
->>>>>>> 1611ee5c
 use webb_proposals::{
     ResourceId, SubstrateTargetSystem, TargetSystem, TypedChainId,
 };
@@ -109,31 +98,11 @@
         .tx()
         .create_signed(&transact_tx, &signer, Default::default())
         .await
-<<<<<<< HEAD
         .map_err(|e| ClientError(format!("Failed to sign transaction: {e}")))?;
-    let mut params = signed.encoded().to_vec();
-    (signed.encoded().len() as u32).encode_to(&mut params);
-    let bytes = client
-        .rpc()
-        .state_call("TransactionPaymentApi_query_info", Some(&params), None)
-        .await
-        .map_err(|e| {
-            ClientError(format!(
-                "RPC call TransactionPaymentApi_query_info failed: {e}"
-            ))
-        })?;
-    let cursor = &mut &bytes[..];
-    let payment_info: (Compact<u64>, Compact<u64>, u8, u128) =
-        Decode::decode(cursor).map_err(|e| {
-            ClientError(format!("Failed to decode payment info: {e}"))
-        })?;
-=======
-        .map_err(|e| Error(format!("Failed to sign transaction: {e}")))?;
     let estimated_fee = signed
         .partial_fee_estimate()
-        .map_err(|e| Error(format!("Failed to estimate fee: {e}")))
-        .await?;
->>>>>>> 1611ee5c
+        .await
+        .map_err(|e| ClientError(format!("Failed to estimate fee: {e}")))?;
     let fee_info = get_substrate_fee_info(
         requested_chain,
         U256::from(estimated_fee),
