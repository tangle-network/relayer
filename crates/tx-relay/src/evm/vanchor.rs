use super::*;
use crate::evm::fees::{get_evm_fee_info, EvmFeeInfo};
use crate::TransactionItemKey;
use ethereum_types::{H512, U256};
use futures::TryFutureExt;
use std::{collections::HashMap, sync::Arc};
use webb::evm::ethers::types::transaction::eip2718::TypedTransaction;
use webb::evm::ethers::utils::{format_units, hex, parse_ether};
use webb::evm::{
    contract::protocol_solidity::variable_anchor::{
        CommonExtData, Encryptions, PublicInputs, VAnchorContract,
    },
    ethers::prelude::{Signer, SignerMiddleware},
};
use webb_proposals::{ResourceId, TargetSystem, TypedChainId};
use webb_relayer_context::RelayerContext;
use webb_relayer_handler_utils::EvmVanchorCommand;
use webb_relayer_store::queue::{
    QueueItem, QueueStore, TransactionQueueItemKey,
};
use webb_relayer_store::sled::SledQueueKey;
use webb_relayer_utils::TransactionRelayingError;
<<<<<<< HEAD
=======

/// Type alias for transaction item key.
pub type TransactionItemKey = H512;
>>>>>>> 1611ee5c

/// Handler for VAnchor commands
///
/// # Arguments
///
/// * `ctx` - RelayContext reference that holds the configuration
/// * `cmd` - The command to execute
/// * `stream` - The stream to write the response to
pub async fn handle_vanchor_relay_tx<'a>(
    ctx: Arc<RelayerContext>,
    cmd: EvmVanchorCommand,
) -> Result<TransactionItemKey, TransactionRelayingError> {
    use TransactionRelayingError::*;
    let requested_chain = cmd.chain_id;
    let chain = ctx
        .config
        .evm
        .get(&requested_chain.to_string())
        .ok_or(UnsupportedChain(requested_chain))?;
    let supported_contracts: HashMap<_, _> = chain
        .contracts
        .iter()
        .cloned()
        .filter_map(|c| match c {
            webb_relayer_config::evm::Contract::VAnchor(c) => Some(c),
            _ => None,
        })
        .map(|c| (c.common.address, c))
        .collect();
    // get the contract configuration
    let contract_config = supported_contracts
        .get(&cmd.id)
        .ok_or(UnsupportedContract(cmd.id.to_string()))?;

    let wallet = ctx
        .evm_wallet(cmd.chain_id)
        .await
        .map_err(|e| NetworkConfigurationError(e.to_string(), cmd.chain_id))?;
    // validate the relayer address first before trying
    // send the transaction.
    let reward_address = chain.beneficiary.unwrap_or(wallet.address());

    if cmd.ext_data.relayer != reward_address {
        return Err(InvalidRelayerAddress(cmd.ext_data.relayer.to_string()));
    }

    // validate that the roots are multiple of 32s
    let roots = cmd.proof_data.roots.to_vec();
    if roots.len() % 32 != 0 {
        return Err(InvalidMerkleRoots);
    }

    let provider = ctx
        .evm_provider(cmd.chain_id)
        .await
        .map_err(|e| NetworkConfigurationError(e.to_string(), cmd.chain_id))?;

    let client = Arc::new(SignerMiddleware::new(provider, wallet));
    let contract = VAnchorContract::new(cmd.id, client.clone());

    let common_ext_data = CommonExtData {
        recipient: cmd.ext_data.recipient,
        ext_amount: cmd.ext_data.ext_amount.0,
        relayer: cmd.ext_data.relayer,
        fee: cmd.ext_data.fee,
        refund: cmd.ext_data.refund,
        token: cmd.ext_data.token,
    };
    let public_inputs = PublicInputs {
        roots: roots.into(),
        extension_roots: cmd.proof_data.extension_roots,
        input_nullifiers: cmd
            .proof_data
            .input_nullifiers
            .iter()
            .map(|v| v.to_fixed_bytes().into())
            .collect(),
        output_commitments: cmd
            .proof_data
            .output_commitments
            .into_iter()
            .map(|c| U256::from(c.to_fixed_bytes()))
            .collect::<Vec<_>>()
            .try_into()
            .unwrap_or_default(),
        public_amount: U256::from_big_endian(
            &cmd.proof_data.public_amount.to_fixed_bytes(),
        ),
        ext_data_hash: cmd.proof_data.ext_data_hash.to_fixed_bytes().into(),
    };

    let encryptions = Encryptions {
        encrypted_output_1: cmd.ext_data.encrypted_output1,
        encrypted_output_2: cmd.ext_data.encrypted_output2,
    };

    tracing::trace!(?cmd.proof_data.proof, ?common_ext_data, "Client Proof");

    let mut call = contract.transact(
        cmd.proof_data.proof,
        [0u8; 32].into(),
        common_ext_data,
        public_inputs,
        encryptions,
    );

    if !cmd.ext_data.refund.is_zero() {
        call = call.value(cmd.ext_data.refund);
    }

    let gas_amount = client
        .estimate_gas(&call.tx, None)
        .await
        .map_err(|e| ClientError(e.to_string()))?;
    let typed_chain_id = TypedChainId::Evm(chain.chain_id);
    let fee_info = get_evm_fee_info(
        typed_chain_id,
        contract_config.common.address,
        gas_amount,
        &ctx,
    )
    .await
    .map_err(|e| ClientError(e.to_string()))?;

    // validate refund amount
    if cmd.ext_data.refund > fee_info.max_refund {
        let msg = format!(
            "User requested a refund which is higher than the maximum of {}",
            fee_info.max_refund
        );
        return Err(InvalidRefundAmount(msg));
    }

    // check the fee
    // TODO: This adjustment could potentially be exploited
    let adjusted_fee = fee_info.estimated_fee / 100 * 96;
    let wrapped_amount =
        calculate_wrapped_refund_amount(cmd.ext_data.refund, &fee_info)
            .map_err(|e| {
                WrappingFeeError(format!(
                    "Failed to calculate wrapped refund amount: {e}"
                ))
            })?;
    if cmd.ext_data.fee < adjusted_fee + wrapped_amount {
        let msg = format!(
            "User sent a fee that is too low {} but expected {}",
            cmd.ext_data.fee,
            adjusted_fee + wrapped_amount
        );
        return Err(InvalidRefundAmount(msg));
    }

    let target_system = TargetSystem::new_contract_address(
        contract_config.common.address.to_fixed_bytes(),
    );
    let resource_id = ResourceId::new(target_system, typed_chain_id);

    let typed_tx: TypedTransaction = call.tx;
    let item = QueueItem::new(typed_tx.clone());
    let tx_key = SledQueueKey::from_evm_with_custom_key(
        chain.chain_id,
        typed_tx.item_key(),
    );
    let store = ctx.store();
    QueueStore::<TypedTransaction>::enqueue_item(store, tx_key, item.clone())
        .map_err(|_| {
        TransactionQueueError(format!(
            "Transaction item with key : {} failed to enqueue",
            tx_key
        ))
    })?;

    tracing::trace!(
            tx_call = %hex::encode(typed_tx.sighash()),
            "Enqueued private withdraw transaction call for execution through evm tx queue",
    );

    let item_key_hex = H512::from_slice(typed_tx.item_key().as_slice());

    // update metric
    let metrics_clone = ctx.metrics.clone();
    let mut metrics = metrics_clone.lock().await;
    // update metric for total fee earned by relayer on particular resource
    metrics
        .resource_metric_entry(resource_id)
        .total_fee_earned
        .inc_by(cmd.ext_data.fee.as_u128() as f64);

    // update metric for total fee earned by relayer
    metrics
        .total_fee_earned
        .inc_by(cmd.ext_data.fee.as_u128() as f64);

    let relayer_balance = client
        .get_balance(client.signer().address(), None)
        .unwrap_or_else(|_| U256::zero())
        .await;

    metrics
        .account_balance_entry(typed_chain_id)
        .set(wei_to_gwei(relayer_balance));
    Ok(item_key_hex)
}

fn calculate_wrapped_refund_amount(
    refund: U256,
    fee_info: &EvmFeeInfo,
) -> webb_relayer_utils::Result<U256> {
    let refund_exchange_rate: f32 =
        format_units(fee_info.refund_exchange_rate, "ether")?.parse()?;
    let refund_amount: f32 = format_units(refund, "ether")?.parse()?;
    Ok(parse_ether(refund_amount / refund_exchange_rate)?)
}<|MERGE_RESOLUTION|>--- conflicted
+++ resolved
@@ -20,12 +20,6 @@
 };
 use webb_relayer_store::sled::SledQueueKey;
 use webb_relayer_utils::TransactionRelayingError;
-<<<<<<< HEAD
-=======
-
-/// Type alias for transaction item key.
-pub type TransactionItemKey = H512;
->>>>>>> 1611ee5c
 
 /// Handler for VAnchor commands
 ///
