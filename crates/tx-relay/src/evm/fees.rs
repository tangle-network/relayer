use crate::{MAX_REFUND_USD, TRANSACTION_PROFIT_USD};
use chrono::DateTime;
use chrono::Duration;
use chrono::Utc;
use once_cell::sync::Lazy;
use serde::Serialize;
use std::cmp::min;
use std::collections::HashMap;
use std::ops::Add;
use std::sync::{Arc, Mutex};
use webb::evm::contract::protocol_solidity::{
    FungibleTokenWrapperContract, VAnchorContract,
};
use webb::evm::ethers::middleware::gas_oracle::GasOracle;
use webb::evm::ethers::prelude::U256;
use webb::evm::ethers::providers::Middleware;
use webb::evm::ethers::signers::Signer;
use webb::evm::ethers::types::Address;
use webb::evm::ethers::utils::{format_units, parse_units};
use webb_chains_info::chain_info_by_chain_id;
use webb_price_oracle_backends::PriceBackend;
use webb_proposals::TypedChainId;
use webb_relayer_context::RelayerContext;
use webb_relayer_handler_utils::CommandResponse::{Error, Network};
use webb_relayer_handler_utils::{CommandResponse, NetworkStatus};
use webb_relayer_utils::Result;

/// Amount of time for which a `FeeInfo` is valid after creation
static FEE_CACHE_TIME: Lazy<Duration> = Lazy::new(|| Duration::minutes(1));

/// Cache for previously generated fee info. Key consists of the VAnchor address and chain id.
/// Entries are valid as long as `timestamp` is no older than `FEE_CACHE_TIME`.
static FEE_INFO_CACHED: Lazy<
    Mutex<HashMap<(Address, TypedChainId), EvmFeeInfo>>,
> = Lazy::new(|| Mutex::new(HashMap::new()));

/// Return value of fee_info API call. Contains information about relay transaction fee and refunds.
#[derive(Debug, Serialize, Clone)]
#[serde(rename_all = "camelCase")]
pub struct EvmFeeInfo {
    /// Estimated fee for an average relay transaction, in `wrappedToken`. This is only for
    /// display to the user
    pub estimated_fee: U256,
    /// Price per gas using "normal" confirmation speed, in `nativeToken`
    pub gas_price: U256,
    /// Exchange rate for refund from `wrappedToken` to `nativeToken`
    pub refund_exchange_rate: U256,
    /// Maximum amount of `nativeToken` which can be exchanged to `wrappedToken` by relay
    pub max_refund: U256,
    /// Time when this FeeInfo was generated
    timestamp: DateTime<Utc>,
    /// Price of the native token in USD, internally cached to recalculate estimated fee
    #[serde(skip)]
    native_token_price: f64,
    /// Price of the wrapped token in USD, internally cached to recalculate estimated fee
    #[serde(skip)]
    wrapped_token_price: f64,
    /// Number of decimals of the wrapped token, internally cached to recalculate estimated fee
    #[serde(skip)]
    wrapped_token_decimals: u32,
}

/// Get the current fee info.
///
/// If fee info was recently requested, the cached value is used. Otherwise it is regenerated
/// based on the current exchange rate and estimated gas price.
pub async fn get_evm_fee_info(
    chain_id: TypedChainId,
    vanchor: Address,
    gas_amount: U256,
    ctx: &RelayerContext,
) -> Result<EvmFeeInfo> {
    // Retrieve cached fee info item
    let fee_info_cached = {
        let mut lock =
            FEE_INFO_CACHED.lock().expect("lock fee info cache mutex");
        // Remove all items from cache which are older than `FEE_CACHE_TIME`
        lock.retain(|_, v| {
            let fee_info_valid_time = v.timestamp.add(*FEE_CACHE_TIME);
            fee_info_valid_time > Utc::now()
        });
        lock.get(&(vanchor, chain_id)).cloned()
    };

    if let Some(mut fee_info) = fee_info_cached {
        // Need to recalculate estimated fee with the gas amount that was passed in. We use
        // cached exchange rate so that this matches calculation on the client.
        fee_info.estimated_fee = calculate_transaction_fee(
            fee_info.gas_price,
            gas_amount,
            fee_info.native_token_price,
            fee_info.wrapped_token_price,
            fee_info.wrapped_token_decimals,
        )?;
        Ok(fee_info)
    } else {
        let fee_info =
            generate_fee_info(chain_id, vanchor, gas_amount, ctx).await?;

        // Insert newly generated fee info into cache.
        FEE_INFO_CACHED
            .lock()
            .expect("lock fee info cache mutex")
            .insert((vanchor, chain_id), fee_info.clone());
        Ok(fee_info)
    }
}

/// Generate new fee info by fetching relevant data from remote APIs and doing calculations.
async fn generate_fee_info(
    chain_id: TypedChainId,
    vanchor: Address,
    gas_amount: U256,
    ctx: &RelayerContext,
) -> Result<EvmFeeInfo> {
    // Get token names
    let (native_token, native_token_decimals) =
        get_native_token_name_and_decimals(chain_id)?;
    let (wrapped_token, wrapped_token_decimals) =
        get_wrapped_token_name_and_decimals(chain_id, vanchor, ctx).await?;

    // Fetch USD prices for tokens from the price oracle backend (eg value of 1 ETH in USD).
    let prices = ctx
        .price_oracle()
        .get_prices(&[native_token, &wrapped_token])
        .await?;

    let native_token_price = match prices.get(native_token) {
        Some(price) => *price,
        None => {
            return Err(webb_relayer_utils::Error::FetchTokenPriceError {
                token: native_token.into(),
            })
        }
    };

    let wrapped_token_price = match prices.get(&wrapped_token) {
        Some(price) => *price,
        None => {
            return Err(webb_relayer_utils::Error::FetchTokenPriceError {
                token: wrapped_token.clone(),
            })
        }
    };

    // Fetch native gas price estimate from gas oracle, using "average" value
    let gas_price = ctx
        .gas_oracle(chain_id.underlying_chain_id())
        .await?
        .fetch()
        .await?;

    let estimated_fee = calculate_transaction_fee(
        gas_price,
        gas_amount,
        native_token_price,
        wrapped_token_price,
        wrapped_token_decimals,
    )?;

    // Calculate the exchange rate from wrapped token to native token which is used for the refund.
    let refund_exchange_rate = parse_units(
        native_token_price / wrapped_token_price,
        wrapped_token_decimals,
    )?
    .into();

    // Calculate the maximum refund amount per relay transaction in `nativeToken`.
<<<<<<< HEAD
    // Ensuring that refund <= relayer balance
    // TODO: should also check balance when returning cached value
    let relayer_balance =
        relayer_balance(chain_id.underlying_chain_id(), ctx).await.unwrap();
    let max_refund =
        parse_units(MAX_REFUND_USD / native_token_price, native_token_decimals)?
            .into();
    let max_refund = min(relayer_balance, max_refund);
=======
    let max_refund = parse_units(
        MAX_REFUND_USD / native_token_price,
        u32::from(native_token_decimals),
    )?
    .into();
>>>>>>> d73369ea

    Ok(EvmFeeInfo {
        estimated_fee,
        gas_price,
        refund_exchange_rate,
        max_refund,
        timestamp: Utc::now(),
        native_token_price,
        wrapped_token_price,
        wrapped_token_decimals,
    })
}

async fn relayer_balance(
    chain_id: u32,
    ctx: &RelayerContext,
) -> std::result::Result<U256, CommandResponse> {
    let wallet = ctx.evm_wallet(&chain_id.to_string()).await.map_err(|e| {
        Error(format!("Misconfigured Network: {:?}, {e}", chain_id))
    })?;
    let provider =
        ctx.evm_provider(&chain_id.to_string()).await.map_err(|e| {
            Network(NetworkStatus::Failed {
                reason: e.to_string(),
            })
        })?;
    let relayer_balance = provider
        .get_balance(wallet.address(), None)
        .await
        .map_err(|e| {
            Error(format!("Failed to retrieve relayer balance: {e}"))
        })?;
    Ok(relayer_balance)
}

/// Pull USD prices of base token from coingecko.com, and use this to calculate the transaction
/// fee in `wrappedToken` wei. This fee includes a profit for the relay of `TRANSACTION_PROFIT_USD`.
///
/// The algorithm is explained at https://www.notion.so/hicommonwealth/Private-Tx-Relay-Support-v1-f5522b04d6a349aab1bbdb0dd83a7fb4#6bb2b4920e3f42d69988688c6fa54e6e
fn calculate_transaction_fee(
    gas_price: U256,
    gas_amount: U256,
    native_token_price: f64,
    wrapped_token_price: f64,
    wrapped_token_decimals: u32,
) -> Result<U256> {
    // Step 1: Calculate the tx fee in native token (in wei)
    let tx_fee_native_token_wei = gas_price * gas_amount;
    let tx_fee_native_token = format_units(tx_fee_native_token_wei, "ether")?;
    // Step 2: Convert the tx fee to USD using the coingecko API.
    let tx_fee_tokens = tx_fee_native_token
        .parse::<f64>()
        .expect("Failed to parse tx fee");
    let tx_fee_usd = tx_fee_tokens * native_token_price;
    // Step 3: Calculate the profit that the relayer should make, and add it to the tx fee in USD.
    // This is the total amount of USD that the relayer should receive.
    let total_fee_with_profit_in_usd = tx_fee_usd + TRANSACTION_PROFIT_USD;
    // Step 4: Convert the total fee to `wrappedToken` using the exchange rate for the underlying
    // wrapped token.
    // This is the total amount of `wrappedToken` that the relayer should receive.
    // This is in `wrappedToken` units, not wei.
    let total_fee_tokens = total_fee_with_profit_in_usd / wrapped_token_price;
    // Step 5: Convert the result to wei and return it.
    let fee_with_profit =
        parse_units(total_fee_tokens, wrapped_token_decimals)?.into();
    Ok(fee_with_profit)
}

/// Returns the name and decimals of the wrapped token for the given chain.
/// then converts it to the underlying token token name to be used in the price oracle.
async fn get_wrapped_token_name_and_decimals(
    chain_id: TypedChainId,
    vanchor: Address,
    ctx: &RelayerContext,
) -> Result<(String, u32)> {
    let chain_name = chain_id.underlying_chain_id().to_string();
    let provider = ctx.evm_provider(&chain_name).await?;
    let client = Arc::new(provider);

    let anchor_contract = VAnchorContract::new(vanchor, client.clone());
    let token_address = anchor_contract.token().call().await?;
    let token_contract =
        FungibleTokenWrapperContract::new(token_address, client.clone());
    let token_symbol = token_contract.symbol().call().await?;
    // TODO: add all supported tokens
    let name = match token_symbol.replace("webb", "").as_str() {
        "Alpha" | "Standalone" | "WETH" => "ETH",
        "tTNT-standalone" => "tTNT",
        // only used in tests
        "WEBB" if cfg!(debug_assertions) => "ETH",
        x => x,
    }
    .to_string();
    let decimals = token_contract.decimals().call().await?;
    Ok((name, decimals.into()))
}

/// Returns the native token symbol and the decimals
/// of the given chain identifier
fn get_native_token_name_and_decimals(
    chain_id: TypedChainId,
) -> Result<(&'static str, u8)> {
    use TypedChainId::*;
    match chain_id {
        Evm(id) => chain_info_by_chain_id(u64::from(id)).map_or_else(
            || {
                // Typescript tests use randomly generated chain id, so we always return
                // "ethereum" in debug mode to make them work.
                if cfg!(debug_assertions) {
                    Ok(("ETH", 18))
                } else {
                    let chain_id = chain_id.chain_id().to_string();
                    Err(webb_relayer_utils::Error::ChainNotFound { chain_id })
                }
            },
            |info| {
                Ok((info.native_currency.symbol, info.native_currency.decimals))
            },
        ),
        Substrate(id) => match id {
            1080 => Ok(("tTNT", 18)),
            _ => {
                // During testing, we will use the tTNT token for all substrate chains.
                if cfg!(debug_assertions) {
                    Ok(("tTNT", 18))
                } else {
                    let chain_id = chain_id.chain_id().to_string();
                    Err(webb_relayer_utils::Error::ChainNotFound { chain_id })
                }
            }
        },
        unknown => Err(webb_relayer_utils::Error::ChainNotFound {
            chain_id: unknown.chain_id().to_string(),
        }),
    }
}<|MERGE_RESOLUTION|>--- conflicted
+++ resolved
@@ -166,22 +166,15 @@
     .into();
 
     // Calculate the maximum refund amount per relay transaction in `nativeToken`.
-<<<<<<< HEAD
     // Ensuring that refund <= relayer balance
     // TODO: should also check balance when returning cached value
     let relayer_balance =
         relayer_balance(chain_id.underlying_chain_id(), ctx).await.unwrap();
     let max_refund =
-        parse_units(MAX_REFUND_USD / native_token_price, native_token_decimals)?
+        parse_units(MAX_REFUND_USD / native_token_price,
+                    u32::from(native_token_decimals),)?
             .into();
     let max_refund = min(relayer_balance, max_refund);
-=======
-    let max_refund = parse_units(
-        MAX_REFUND_USD / native_token_price,
-        u32::from(native_token_decimals),
-    )?
-    .into();
->>>>>>> d73369ea
 
     Ok(EvmFeeInfo {
         estimated_fee,
