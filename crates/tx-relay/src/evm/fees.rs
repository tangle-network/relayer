use chrono::DateTime;
use chrono::Duration;
use chrono::Utc;
use once_cell::sync::Lazy;
use serde::Serialize;
use std::collections::HashMap;
use std::ops::Add;
use std::sync::{Arc, Mutex};
use webb::evm::contract::protocol_solidity::{
    FungibleTokenWrapperContract, OpenVAnchorContract,
};
use webb::evm::ethers::middleware::SignerMiddleware;
use webb::evm::ethers::prelude::U256;
use webb::evm::ethers::types::Address;
use webb::evm::ethers::utils::{format_units, parse_units};
use webb_proposals::TypedChainId;
use webb_relayer_context::RelayerContext;
use webb_relayer_utils::Result;

/// Maximum refund amount per relay transaction in USD.
const MAX_REFUND_USD: f64 = 5.;
/// Amount of time for which a `FeeInfo` is valid after creation
static FEE_CACHE_TIME: Lazy<Duration> = Lazy::new(|| Duration::minutes(1));
/// Amount of profit that the relay should make with each transaction (in USD).
const TRANSACTION_PROFIT_USD: f64 = 5.;

/// Cache for previously generated fee info. Key consists of the VAnchor address and chain id.
/// Entries are valid as long as `timestamp` is no older than `FEE_CACHE_TIME`.
static FEE_INFO_CACHED: Lazy<Mutex<HashMap<(Address, TypedChainId), FeeInfo>>> =
    Lazy::new(|| Mutex::new(HashMap::new()));

/// Return value of fee_info API call. Contains information about relay transaction fee and refunds.
#[derive(Debug, Serialize, Clone)]
#[serde(rename_all = "camelCase")]
pub struct FeeInfo {
    /// Estimated fee for an average relay transaction, in `wrappedToken`. This is only for
    /// display to the user
    pub estimated_fee: U256,
    /// Price per gas using "normal" confirmation speed, in `nativeToken`
    pub gas_price: U256,
    /// Exchange rate for refund from `wrappedToken` to `nativeToken`
    pub refund_exchange_rate: U256,
    /// Maximum amount of `nativeToken` which can be exchanged to `wrappedToken` by relay
    pub max_refund: U256,
    /// Time when this FeeInfo was generated
    timestamp: DateTime<Utc>,
    /// Price of the native token in USD, internally cached to recalculate estimated fee
    #[serde(skip)]
    native_token_price: f64,
    /// Price of the wrapped token in USD, internally cached to recalculate estimated fee
    #[serde(skip)]
    wrapped_token_price: f64,
    /// Number of decimals of the wrapped token, internally cached to recalculate estimated fee
    #[serde(skip)]
    wrapped_token_decimals: u32,
}

/// Get the current fee info.
///
/// If fee info was recently requested, the cached value is used. Otherwise it is regenerated
/// based on the current exchange rate and estimated gas price.
pub async fn get_fee_info(
    chain_id: TypedChainId,
    vanchor: Address,
    gas_amount: U256,
    ctx: &RelayerContext,
) -> Result<FeeInfo> {
    // Retrieve cached fee info item
    let fee_info_cached = {
        let mut lock = FEE_INFO_CACHED.lock().unwrap();
        // Remove all items from cache which are older than `FEE_CACHE_TIME`
        lock.retain(|_, v| {
            let fee_info_valid_time = v.timestamp.add(*FEE_CACHE_TIME);
            fee_info_valid_time > Utc::now()
        });
        lock.get(&(vanchor, chain_id)).cloned()
    };

    match fee_info_cached {
        // There is a cached fee info, use it
        Some(mut fee_info) => {
            // Need to recalculate estimated fee with the gas amount that was passed in. We use
            // cached exchange rate so that this matches calculation on the client.
            fee_info.estimated_fee = calculate_transaction_fee(
                fee_info.gas_price,
                gas_amount,
                fee_info.native_token_price,
                fee_info.wrapped_token_price,
                fee_info.wrapped_token_decimals,
            )
            .await?;
            Ok(fee_info)
        }
        // No cached fee info, generate new one
        None => {
            let fee_info =
                generate_fee_info(chain_id, vanchor, gas_amount, ctx).await?;

            // Insert newly generated fee info into cache.
            FEE_INFO_CACHED
                .lock()
                .unwrap()
                .insert((vanchor, chain_id), fee_info.clone());
            Ok(fee_info)
        }
    }
}

/// Generate new fee info by fetching relevant data from remote APIs and doing calculations.
async fn generate_fee_info(
    chain_id: TypedChainId,
    vanchor: Address,
    gas_amount: U256,
    ctx: &RelayerContext,
) -> Result<FeeInfo> {
    // Get token names
    let native_token = get_native_token_name_and_decimals(chain_id)?;
    let wrapped_token =
        get_wrapped_token_name_and_decimals(chain_id, vanchor, ctx).await?;

    // Fetch USD prices for tokens from coingecko API (eg value of 1 ETH in USD).
    let prices = ctx
        .coin_gecko_client()
        .price(
            &[native_token.0, &wrapped_token.0],
            &["usd"],
            false,
            false,
            false,
            false,
        )
        .await?;
    let native_token_price = prices[native_token.0].usd.unwrap();
    let wrapped_token_price = prices[&wrapped_token.0].usd.unwrap();

    // Fetch native gas price estimate from etherscan.io, using "average" value
    let gas_oracle = ctx.etherscan_client().gas_oracle().await?;
    let gas_price_gwei = U256::from(gas_oracle.propose_gas_price);
    let gas_price = parse_units(gas_price_gwei, "gwei")?.into();

    let estimated_fee = calculate_transaction_fee(
        gas_price,
        gas_amount,
        native_token_price,
        wrapped_token_price,
        wrapped_token.1,
    )
    .await?;

    // Calculate the exchange rate from wrapped token to native token which is used for the refund.
    let refund_exchange_rate =
        parse_units(native_token_price / wrapped_token_price, wrapped_token.1)?
            .into();

    // Calculate the maximum refund amount per relay transaction in `nativeToken`.
    let max_refund =
<<<<<<< HEAD
        parse_units(MAX_REFUND_USD / native_token_price, native_token.1)?;
=======
        parse_units(MAX_REFUND_USD / wrapped_token_price, wrapped_token.1)?
            .into();
>>>>>>> 66a597ae

    Ok(FeeInfo {
        estimated_fee,
        gas_price,
        refund_exchange_rate,
        max_refund,
        timestamp: Utc::now(),
        native_token_price,
        wrapped_token_price,
        wrapped_token_decimals: wrapped_token.1,
    })
}

/// Pull USD prices of base token from coingecko.com, and use this to calculate the transaction
/// fee in `wrappedToken` wei. This fee includes a profit for the relay of `TRANSACTION_PROFIT_USD`.
///
/// The algorithm is explained at https://www.notion.so/hicommonwealth/Private-Tx-Relay-Support-v1-f5522b04d6a349aab1bbdb0dd83a7fb4#6bb2b4920e3f42d69988688c6fa54e6e
async fn calculate_transaction_fee(
    gas_price: U256,
    gas_amount: U256,
    native_token_price: f64,
    wrapped_token_price: f64,
    wrapped_token_decimals: u32,
) -> Result<U256> {
    // Step 1: Calculate the tx fee in native token (in wei)
    let tx_fee_native_token_wei = gas_price * gas_amount;
    let tx_fee_native_token = format_units(tx_fee_native_token_wei, "ether")?;
    // Step 2: Convert the tx fee to USD using the coingecko API.
    let tx_fee_tokens = tx_fee_native_token
        .parse::<f64>()
        .expect("Failed to parse tx fee");
    let tx_fee_usd = tx_fee_tokens * native_token_price;
    // Step 3: Calculate the profit that the relayer should make, and add it to the tx fee in USD.
    // This is the total amount of USD that the relayer should receive.
    let total_fee_with_profit_in_usd = tx_fee_usd + TRANSACTION_PROFIT_USD;
    // Step 4: Convert the total fee to `wrappedToken` using the exchange rate for the underlying
    // wrapped token.
    // This is the total amount of `wrappedToken` that the relayer should receive.
    // This is in `wrappedToken` units, not wei.
    let total_fee_tokens = total_fee_with_profit_in_usd / wrapped_token_price;
    // Step 5: Convert the result to wei and return it.
    let fee_with_profit =
        parse_units(total_fee_tokens, wrapped_token_decimals)?;
    Ok(fee_with_profit.into())
}

/// Retrieves the token name of a given anchor contract. Wrapper prefixes are stripped in order
/// to get a token name which coingecko understands.
async fn get_wrapped_token_name_and_decimals(
    chain_id: TypedChainId,
    vanchor: Address,
    ctx: &RelayerContext,
) -> Result<(String, u32)> {
    let chain_name = chain_id.underlying_chain_id().to_string();
    let wallet = ctx.evm_wallet(&chain_name).await?;
    let provider = ctx.evm_provider(&chain_name).await?;
    let client = Arc::new(SignerMiddleware::new(provider, wallet));

    let anchor_contract = OpenVAnchorContract::new(vanchor, client.clone());
    let token_address = anchor_contract.token().call().await?;
    let token_contract =
        FungibleTokenWrapperContract::new(token_address, client.clone());
    let token_symbol = token_contract.symbol().call().await?;
    // TODO: add all supported tokens
    let name = match token_symbol.replace("webb", "").as_str() {
        "WETH" => "ethereum",
        // only used in tests
        "WEBB" if cfg!(debug_assertions) => "ethereum",
        x => x,
    }
    .to_string();
    let decimals = token_contract.decimals().call().await?;
    Ok((name, decimals.into()))
}

/// Hardcodede mapping from chain id to base token name. Testnets use the mainnet name because
/// otherwise there is no exchange rate available.
///
/// https://github.com/DefiLlama/chainlist/blob/main/constants/chainIds.json
fn get_native_token_name_and_decimals(
    chain_id: TypedChainId,
) -> Result<(&'static str, i32)> {
    use TypedChainId::*;
    let name = match chain_id {
        Evm(id) => {
            match id {
                1 | // ethereum mainnet
                    5 | // goerli testnet
                    5001 | // hermes testnet
                    5002 | // athena testnet
                    5003 | // demeter testnet
                    11155111 // sepolia testnet
                => "ethereum",
                // optimism mainnet and testnet
                10 | 420 => "optimism",
                // polygon mainnet and testnet
                127 | 80001 => "polygon",
                // moonbeam mainnet and testnet
                1284 | 1287 => "moonbeam",
                _ => {
                    // Typescript tests use randomly generated chain id, so we always return
                    // "ethereum" in debug mode to make them work.
                    if cfg!(debug_assertions) {
                        "ethereum"
                    } else {
                        let chain_id = chain_id.chain_id().to_string();
                        return Err(webb_relayer_utils::Error::ChainNotFound { chain_id });
                    }
                }
            }
        }
        _ => unimplemented!(),
    };
    let decimals = 18;
    Ok((name, decimals))
}<|MERGE_RESOLUTION|>--- conflicted
+++ resolved
@@ -154,12 +154,8 @@
 
     // Calculate the maximum refund amount per relay transaction in `nativeToken`.
     let max_refund =
-<<<<<<< HEAD
-        parse_units(MAX_REFUND_USD / native_token_price, native_token.1)?;
-=======
-        parse_units(MAX_REFUND_USD / wrapped_token_price, wrapped_token.1)?
+        parse_units(MAX_REFUND_USD / native_token_price, native_token.1)?
             .into();
->>>>>>> 66a597ae
 
     Ok(FeeInfo {
         estimated_fee,
