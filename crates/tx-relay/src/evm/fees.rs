--- conflicted
+++ resolved
@@ -136,7 +136,7 @@
     // Fetch native gas price estimate from etherscan.io, using "average" value
     let gas_oracle = ctx.etherscan_client().gas_oracle().await?;
     let gas_price_gwei = U256::from(gas_oracle.propose_gas_price);
-    let gas_price = parse_units(gas_price_gwei, "gwei")?.into();
+    let gas_price: U256 = parse_units(gas_price_gwei, "gwei")?.into();
 
     let estimated_fee = calculate_transaction_fee(
         gas_price.into(),
@@ -148,12 +148,12 @@
     .await?;
 
     // Calculate the exchange rate from wrapped token to native token which is used for the refund.
-    let refund_exchange_rate =
+    let refund_exchange_rate: U256 =
         parse_units(native_token_price / wrapped_token_price, wrapped_token.1)?
             .into();
 
     // Calculate the maximum refund amount per relay transaction in `nativeToken`.
-    let max_refund =
+    let max_refund: U256 =
         parse_units(MAX_REFUND_USD / native_token_price, native_token.1)?
             .into();
 
@@ -198,13 +198,8 @@
     let total_fee_tokens = total_fee_with_profit_in_usd / wrapped_token_price;
     // Step 5: Convert the result to wei and return it.
     let fee_with_profit =
-<<<<<<< HEAD
-        parse_units(total_fee_tokens, wrapped_token_decimals)?;
-    Ok(fee_with_profit.into())
-=======
         parse_units(total_fee_tokens, wrapped_token_decimals)?.into();
     Ok(fee_with_profit)
->>>>>>> 14ec42ef
 }
 
 /// Retrieves the token name of a given anchor contract. Wrapper prefixes are stripped in order
