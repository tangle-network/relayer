use crate::{MAX_REFUND_USD, TRANSACTION_PROFIT_USD};
use chrono::DateTime;
use chrono::Duration;
use chrono::Utc;
use once_cell::sync::Lazy;
use serde::Serialize;
use std::cmp::min;
use std::collections::HashMap;
use std::ops::Add;
use std::sync::{Arc, Mutex};
use webb::evm::contract::protocol_solidity::{
    FungibleTokenWrapperContract, OpenVAnchorContract,
};
use webb::evm::ethers::prelude::U256;
use webb::evm::ethers::providers::Middleware;
use webb::evm::ethers::signers::Signer;
use webb::evm::ethers::types::Address;
use webb::evm::ethers::utils::{format_units, parse_units};
use webb_proposals::TypedChainId;
use webb_relayer_context::RelayerContext;
use webb_relayer_handler_utils::CommandResponse::{Error, Network};
use webb_relayer_handler_utils::{CommandResponse, NetworkStatus};
use webb_relayer_utils::Result;

/// Amount of time for which a `FeeInfo` is valid after creation
static FEE_CACHE_TIME: Lazy<Duration> = Lazy::new(|| Duration::minutes(1));

/// Cache for previously generated fee info. Key consists of the VAnchor address and chain id.
/// Entries are valid as long as `timestamp` is no older than `FEE_CACHE_TIME`.
static FEE_INFO_CACHED: Lazy<
    Mutex<HashMap<(Address, TypedChainId), EvmFeeInfo>>,
> = Lazy::new(|| Mutex::new(HashMap::new()));

/// Return value of fee_info API call. Contains information about relay transaction fee and refunds.
#[derive(Debug, Serialize, Clone)]
#[serde(rename_all = "camelCase")]
pub struct EvmFeeInfo {
    /// Estimated fee for an average relay transaction, in `wrappedToken`. This is only for
    /// display to the user
    pub estimated_fee: U256,
    /// Price per gas using "normal" confirmation speed, in `nativeToken`
    pub gas_price: U256,
    /// Exchange rate for refund from `wrappedToken` to `nativeToken`
    pub refund_exchange_rate: U256,
    /// Maximum amount of `nativeToken` which can be exchanged to `wrappedToken` by relay
    pub max_refund: U256,
    /// Time when this FeeInfo was generated
    timestamp: DateTime<Utc>,
    /// Price of the native token in USD, internally cached to recalculate estimated fee
    #[serde(skip)]
    native_token_price: f64,
    /// Price of the wrapped token in USD, internally cached to recalculate estimated fee
    #[serde(skip)]
    wrapped_token_price: f64,
    /// Number of decimals of the wrapped token, internally cached to recalculate estimated fee
    #[serde(skip)]
    wrapped_token_decimals: u32,
}

/// Get the current fee info.
///
/// If fee info was recently requested, the cached value is used. Otherwise it is regenerated
/// based on the current exchange rate and estimated gas price.
pub async fn get_evm_fee_info(
    chain_id: TypedChainId,
    vanchor: Address,
    gas_amount: U256,
    ctx: &RelayerContext,
) -> Result<EvmFeeInfo> {
    // Retrieve cached fee info item
    let fee_info_cached = {
        let mut lock = FEE_INFO_CACHED.lock().unwrap();
        // Remove all items from cache which are older than `FEE_CACHE_TIME`
        lock.retain(|_, v| {
            let fee_info_valid_time = v.timestamp.add(*FEE_CACHE_TIME);
            fee_info_valid_time > Utc::now()
        });
        lock.get(&(vanchor, chain_id)).cloned()
    };

    match fee_info_cached {
        // There is a cached fee info, use it
        Some(mut fee_info) => {
            // Need to recalculate estimated fee with the gas amount that was passed in. We use
            // cached exchange rate so that this matches calculation on the client.
            fee_info.estimated_fee = calculate_transaction_fee(
                fee_info.gas_price,
                gas_amount,
                fee_info.native_token_price,
                fee_info.wrapped_token_price,
                fee_info.wrapped_token_decimals,
            )
            .await?;
            Ok(fee_info)
        }
        // No cached fee info, generate new one
        None => {
            let fee_info =
                generate_fee_info(chain_id, vanchor, gas_amount, ctx).await?;

            // Insert newly generated fee info into cache.
            FEE_INFO_CACHED
                .lock()
                .unwrap()
                .insert((vanchor, chain_id), fee_info.clone());
            Ok(fee_info)
        }
    }
}

/// Generate new fee info by fetching relevant data from remote APIs and doing calculations.
async fn generate_fee_info(
    chain_id: TypedChainId,
    vanchor: Address,
    gas_amount: U256,
    ctx: &RelayerContext,
) -> Result<EvmFeeInfo> {
    // Get token names
    let (native_token, native_token_decimals) =
        get_native_token_name_and_decimals(chain_id)?;
    let (wrapped_token, wrapped_token_decimals) =
        get_wrapped_token_name_and_decimals(chain_id, vanchor, ctx).await?;

    // Fetch USD prices for tokens from coingecko API (eg value of 1 ETH in USD).
    let prices = ctx
        .coin_gecko_client()
        .price(
            &[native_token, &wrapped_token],
            &["usd"],
            false,
            false,
            false,
            false,
        )
        .await?;
    let native_token_price = match prices.get(native_token) {
        Some(price) => price.usd.expect("price.usd is not None"),
        None => {
            return Err(webb_relayer_utils::Error::FetchTokenPriceError {
                token: native_token.into(),
            })
        }
    };
    // try to get wrapped token price from coingecko, if not found, use the price from config
    // if not found in config, return error
    let maybe_wrapped_token_price = prices
        .get(&wrapped_token)
        .and_then(|p| p.usd)
        .or(ctx.config.assets.get(&wrapped_token).map(|a| a.price));

    let wrapped_token_price = match maybe_wrapped_token_price {
        Some(price) => price,
        None => {
            return Err(webb_relayer_utils::Error::FetchTokenPriceError {
                token: wrapped_token.clone(),
            })
        }
    };
    // Fetch native gas price estimate from etherscan.io, using "average" value
    let gas_oracle = ctx
        .etherscan_client(chain_id.underlying_chain_id())?
        .gas_oracle()
        .await?;
    let gas_price_gwei = U256::from(gas_oracle.propose_gas_price);
    let gas_price = parse_units(gas_price_gwei, "gwei")?.into();

    let estimated_fee = calculate_transaction_fee(
        gas_price,
        gas_amount,
        native_token_price,
        wrapped_token_price,
        wrapped_token_decimals,
    )
    .await?;

    // Calculate the exchange rate from wrapped token to native token which is used for the refund.
    let refund_exchange_rate = parse_units(
        native_token_price / wrapped_token_price,
        wrapped_token_decimals,
    )?
    .into();

    // Calculate the maximum refund amount per relay transaction in `nativeToken`.
<<<<<<< HEAD
    // Ensuring that refund <= relayer balance
    let relayer_balance =
        relayer_balance(chain_id.chain_id(), ctx).await.unwrap();
    let max_refund =
        parse_units(MAX_REFUND_USD / native_token_price, native_token.1)?
            .into();
    let max_refund = min(relayer_balance, max_refund);
=======
    let max_refund = parse_units(
        MAX_REFUND_USD / native_token_price,
        native_token_decimals,
    )?
    .into();
>>>>>>> fc36a8f8

    Ok(EvmFeeInfo {
        estimated_fee,
        gas_price,
        refund_exchange_rate,
        max_refund,
        timestamp: Utc::now(),
        native_token_price,
        wrapped_token_price,
        wrapped_token_decimals,
    })
}

pub(super) async fn relayer_balance(
    chain_id: u64,
    ctx: &RelayerContext,
) -> std::result::Result<U256, CommandResponse> {
    let wallet = ctx.evm_wallet(&chain_id.to_string()).await.map_err(|e| {
        Error(format!("Misconfigured Network: {:?}, {e}", chain_id))
    })?;
    let provider =
        ctx.evm_provider(&chain_id.to_string()).await.map_err(|e| {
            Network(NetworkStatus::Failed {
                reason: e.to_string(),
            })
        })?;
    let relayer_balance = provider
        .get_balance(wallet.address(), None)
        .await
        .map_err(|e| {
            Error(format!("Failed to retrieve relayer balance: {e}"))
        })?;
    Ok(relayer_balance)
}

/// Pull USD prices of base token from coingecko.com, and use this to calculate the transaction
/// fee in `wrappedToken` wei. This fee includes a profit for the relay of `TRANSACTION_PROFIT_USD`.
///
/// The algorithm is explained at https://www.notion.so/hicommonwealth/Private-Tx-Relay-Support-v1-f5522b04d6a349aab1bbdb0dd83a7fb4#6bb2b4920e3f42d69988688c6fa54e6e
async fn calculate_transaction_fee(
    gas_price: U256,
    gas_amount: U256,
    native_token_price: f64,
    wrapped_token_price: f64,
    wrapped_token_decimals: u32,
) -> Result<U256> {
    // Step 1: Calculate the tx fee in native token (in wei)
    let tx_fee_native_token_wei = gas_price * gas_amount;
    let tx_fee_native_token = format_units(tx_fee_native_token_wei, "ether")?;
    // Step 2: Convert the tx fee to USD using the coingecko API.
    let tx_fee_tokens = tx_fee_native_token
        .parse::<f64>()
        .expect("Failed to parse tx fee");
    let tx_fee_usd = tx_fee_tokens * native_token_price;
    // Step 3: Calculate the profit that the relayer should make, and add it to the tx fee in USD.
    // This is the total amount of USD that the relayer should receive.
    let total_fee_with_profit_in_usd = tx_fee_usd + TRANSACTION_PROFIT_USD;
    // Step 4: Convert the total fee to `wrappedToken` using the exchange rate for the underlying
    // wrapped token.
    // This is the total amount of `wrappedToken` that the relayer should receive.
    // This is in `wrappedToken` units, not wei.
    let total_fee_tokens = total_fee_with_profit_in_usd / wrapped_token_price;
    // Step 5: Convert the result to wei and return it.
    let fee_with_profit =
        parse_units(total_fee_tokens, wrapped_token_decimals)?.into();
    Ok(fee_with_profit)
}

/// Retrieves the token name of a given anchor contract. Wrapper prefixes are stripped in order
/// to get a token name which coingecko understands.
async fn get_wrapped_token_name_and_decimals(
    chain_id: TypedChainId,
    vanchor: Address,
    ctx: &RelayerContext,
) -> Result<(String, u32)> {
    let chain_name = chain_id.underlying_chain_id().to_string();
    let provider = ctx.evm_provider(&chain_name).await?;
    let client = Arc::new(provider);

    let anchor_contract = OpenVAnchorContract::new(vanchor, client.clone());
    let token_address = anchor_contract.token().call().await?;
    let token_contract =
        FungibleTokenWrapperContract::new(token_address, client.clone());
    let token_symbol = token_contract.symbol().call().await?;
    // TODO: add all supported tokens
    let name = match token_symbol.replace("webb", "").as_str() {
        "WETH" => "ethereum",
        // only used in tests
        "WEBB" if cfg!(debug_assertions) => "ethereum",
        x => x,
    }
    .to_string();
    let decimals = token_contract.decimals().call().await?;
    Ok((name, decimals.into()))
}

/// Hardcodede mapping from chain id to base token name. Testnets use the mainnet name because
/// otherwise there is no exchange rate available.
///
/// https://github.com/DefiLlama/chainlist/blob/main/constants/chainIds.json
fn get_native_token_name_and_decimals(
    chain_id: TypedChainId,
) -> Result<(&'static str, i32)> {
    use TypedChainId::*;
    let name = match chain_id {
        Evm(id) => {
            match id {
                1 | // ethereum mainnet
                    5 | // goerli testnet
                    5001 | // hermes testnet
                    5002 | // athena testnet
                    5003 | // demeter testnet
                    11155111 // sepolia testnet
                => "ethereum",
                // optimism mainnet and testnet
                10 | 420 => "optimism",
                // polygon mainnet and testnet
                127 | 80001 => "polygon",
                // moonbeam mainnet and testnet
                1284 | 1287 => "moonbeam",
                _ => {
                    // Typescript tests use randomly generated chain id, so we always return
                    // "ethereum" in debug mode to make them work.
                    if cfg!(debug_assertions) {
                        "ethereum"
                    } else {
                        let chain_id = chain_id.chain_id().to_string();
                        return Err(webb_relayer_utils::Error::ChainNotFound { chain_id });
                    }
                }
            }
        }
        _ => {
            return Err(webb_relayer_utils::Error::ChainNotFound {
                chain_id: chain_id.chain_id().to_string(),
            })
        }
    };
    let decimals = 18;
    Ok((name, decimals))
}<|MERGE_RESOLUTION|>--- conflicted
+++ resolved
@@ -181,21 +181,13 @@
     .into();
 
     // Calculate the maximum refund amount per relay transaction in `nativeToken`.
-<<<<<<< HEAD
     // Ensuring that refund <= relayer balance
     let relayer_balance =
-        relayer_balance(chain_id.chain_id(), ctx).await.unwrap();
+        relayer_balance(chain_id.underlying_chain_id(), ctx).await.unwrap();
     let max_refund =
-        parse_units(MAX_REFUND_USD / native_token_price, native_token.1)?
+        parse_units(MAX_REFUND_USD / native_token_price, native_token_decimals)?
             .into();
     let max_refund = min(relayer_balance, max_refund);
-=======
-    let max_refund = parse_units(
-        MAX_REFUND_USD / native_token_price,
-        native_token_decimals,
-    )?
-    .into();
->>>>>>> fc36a8f8
 
     Ok(EvmFeeInfo {
         estimated_fee,
@@ -210,7 +202,7 @@
 }
 
 pub(super) async fn relayer_balance(
-    chain_id: u64,
+    chain_id: u32,
     ctx: &RelayerContext,
 ) -> std::result::Result<U256, CommandResponse> {
     let wallet = ctx.evm_wallet(&chain_id.to_string()).await.map_err(|e| {
