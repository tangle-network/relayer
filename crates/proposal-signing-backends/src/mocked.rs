use std::collections::HashSet;
use std::sync::Arc;
use tokio::sync::Mutex;
use typed_builder::TypedBuilder;
use webb::evm::ethers::core::k256::SecretKey;
use webb::evm::ethers::prelude::*;
use webb::evm::ethers::utils::keccak256;
use webb_proposals::{ProposalTrait, ResourceId, TypedChainId};
use webb_relayer_store::queue::{QueueItem, QueueStore};
use webb_relayer_store::sled::SledQueueKey;
use webb_relayer_store::{BridgeCommand, BridgeKey};
use webb_relayer_types::private_key::PrivateKey;
use webb_relayer_utils::metric;

/// A ProposalSigningBackend that uses the Governor's private key to sign proposals.
#[derive(TypedBuilder)]
pub struct MockedProposalSigningBackend<S>
where
    S: QueueStore<BridgeCommand, Key = SledQueueKey>,
{
    /// A map between chain id and its signature bridge system.
    #[builder(setter(into))]
    signature_bridges: HashSet<ResourceId>,
    /// Something that implements the QueueStore trait.
    store: Arc<S>,
    /// The private key of the governor.
    /// **NOTE**: This must be the same for all signature bridges.
    private_key: PrivateKey,
}

impl<S> MockedProposalSigningBackend<S>
where
    S: QueueStore<BridgeCommand, Key = SledQueueKey>,
{
    fn signer(
        &self,
        chain_id: TypedChainId,
    ) -> webb_relayer_utils::Result<LocalWallet> {
        let key = SecretKey::from_bytes(self.private_key.as_bytes().into())?;
        let signer = LocalWallet::from(key)
            .with_chain_id(chain_id.underlying_chain_id());
        Ok(signer)
    }
}

#[async_trait::async_trait]
impl<S> super::ProposalSigningBackend for MockedProposalSigningBackend<S>
where
    S: QueueStore<BridgeCommand, Key = SledQueueKey> + Send + Sync + 'static,
{
    async fn can_handle_proposal(
        &self,
        proposal: &(impl ProposalTrait + Sync + Send + 'static),
    ) -> webb_relayer_utils::Result<bool> {
        let resource_id = proposal.header().resource_id();
        let known_bridge = self.signature_bridges.contains(&resource_id);
        Ok(known_bridge)
    }

    async fn handle_proposal(
        &self,
        proposal: &(impl ProposalTrait + Sync + Send + 'static),
        metrics: Arc<Mutex<metric::Metrics>>,
    ) -> webb_relayer_utils::Result<()> {
        // Proposal will be signed by active governor/maintainer.
        // Proposal will be then enqueued for execution with BridgeKey as TypedChainId
        let resource_id = proposal.header().resource_id();
        let dest_chain_id = resource_id.typed_chain_id();
        let signer = self.signer(dest_chain_id)?;
        let proposal_bytes = proposal.to_vec();
        let hash = keccak256(&proposal_bytes);
        let signature = signer.sign_hash(TxHash(hash))?;
        let bridge_key = BridgeKey::new(dest_chain_id);
        tracing::debug!(
            %bridge_key,
            proposal = %hex::encode(proposal.to_vec()),
            "Signaling Signature Bridge to execute proposal",
        );
        let signature_bytes = signature.to_vec();
        tracing::event!(
            target: webb_relayer_utils::probe::TARGET,
            tracing::Level::DEBUG,
            kind = %webb_relayer_utils::probe::Kind::SigningBackend,
            backend = "Mocked",
            signal_bridge = %bridge_key,
            data = %hex::encode(&proposal_bytes),
            signature = %hex::encode(&signature_bytes),
        );
        // Proposal signed metric
        metrics.lock().await.proposals_signed.inc();
        // now all we have to do is to send the data and the signature to the signature bridge.
<<<<<<< HEAD
        let item =
            QueueItem::new(BridgeCommand::ExecuteProposalWithSignature {
                data: proposal_bytes.clone(),
                signature: signature_bytes,
            });
        self.store
            .enqueue_item(SledQueueKey::from_bridge_key(bridge_key), item)?;
=======
        self.store.enqueue_item(
            SledQueueKey::from_bridge_key(bridge_key),
            BridgeCommand::try_from((proposal_bytes.clone(), signature_bytes))?,
        )?;

>>>>>>> 9c2a9421
        Ok(())
    }
}<|MERGE_RESOLUTION|>--- conflicted
+++ resolved
@@ -89,7 +89,6 @@
         // Proposal signed metric
         metrics.lock().await.proposals_signed.inc();
         // now all we have to do is to send the data and the signature to the signature bridge.
-<<<<<<< HEAD
         let item =
             QueueItem::new(BridgeCommand::ExecuteProposalWithSignature {
                 data: proposal_bytes.clone(),
@@ -97,13 +96,6 @@
             });
         self.store
             .enqueue_item(SledQueueKey::from_bridge_key(bridge_key), item)?;
-=======
-        self.store.enqueue_item(
-            SledQueueKey::from_bridge_key(bridge_key),
-            BridgeCommand::try_from((proposal_bytes.clone(), signature_bytes))?,
-        )?;
-
->>>>>>> 9c2a9421
         Ok(())
     }
 }