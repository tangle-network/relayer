--- conflicted
+++ resolved
@@ -11,12 +11,7 @@
 use webb::substrate::dkg_runtime::api as RuntimeApi;
 use webb_relayer_store::{QueueStore, SledStore};
 use webb_relayer_store::sled::SledQueueKey;
-<<<<<<< HEAD
-use webb::substrate::subxt::tx::{PairSigner};
-=======
-use webb_relayer_types::dynamic_payload::WebbDynamicTxPayload;
 use webb::substrate::subxt::tx::PairSigner;
->>>>>>> 005dbc50
 use webb::substrate::dkg_runtime::api::runtime_types::sp_core::bounded::bounded_vec::BoundedVec;
 
 type DkgConfig = PolkadotConfig;
@@ -113,18 +108,14 @@
             "sending proposal to DKG runtime"
         );
 
-<<<<<<< HEAD
+        let nonce = Nonce::decode(&mut nonce.encode().as_slice())?;
+
         let acknowledge_proposal_tx = tx_api.acknowledge_proposal(
-=======
-        let nonce = Nonce::decode(&mut nonce.encode().as_slice())?;
-        let xt = tx_api.acknowledge_proposal(
->>>>>>> 005dbc50
             nonce.clone(),
             src_chain_id,
             ResourceId(resource_id.into_bytes()),
             BoundedVec(proposal.to_vec()),
         );
-<<<<<<< HEAD
 
         let signer = &self.pair;
         let signed_acknowledge_proposal_tx = self
@@ -135,39 +126,6 @@
 
         let data_hash =
             utils::keccak256(acknowledge_proposal_tx.call_data().encode());
-=======
-        let src_chain_id = match self.src_chain_id {
-            webb_proposals::TypedChainId::Evm(chain_id) => {
-                Value::unnamed_variant(
-                    "Evm",
-                    [Value::u128(u128::from(chain_id))],
-                )
-            }
-            webb_proposals::TypedChainId::Substrate(chain_id) => {
-                Value::unnamed_variant(
-                    "Substrate",
-                    [Value::u128(u128::from(chain_id))],
-                )
-            }
-            _ => return Err(webb_relayer_utils::Error::Generic(
-                "dkg proposal signing backend only supports EVM and Substrate chains",
-            )),
-        };
-        // webb dynamic payload
-        let acknowledge_proposal_tx = WebbDynamicTxPayload {
-            pallet_name: Cow::Borrowed("DKGProposals"),
-            call_name: Cow::Borrowed("acknowledge_proposal"),
-            fields: vec![
-                Value::u128(u128::from(nonce.0)),
-                src_chain_id,
-                Value::from_bytes(
-                    ResourceId(resource_id.into_bytes()).encode(),
-                ),
-                Value::from_bytes(BoundedVec(proposal.to_vec()).encode()),
-            ],
-        };
-        let data_hash = utils::keccak256(xt.call_data().encode());
->>>>>>> 005dbc50
         let tx_key = SledQueueKey::from_substrate_with_custom_key(
             my_chain_id,
             make_acknowledge_proposal_key(data_hash),
@@ -176,11 +134,7 @@
         QueueStore::<Vec<u8>>::enqueue_item(
             &self.store,
             tx_key,
-<<<<<<< HEAD
             signed_acknowledge_proposal_tx.into_encoded(),
-=======
-            acknowledge_proposal_tx,
->>>>>>> 005dbc50
         )?;
 
         Ok(())
