// Copyright 2022 Webb Technologies Inc.
//
// Licensed under the Apache License, Version 2.0 (the "License");
// you may not use this file except in compliance with the License.
// You may obtain a copy of the License at
//
// http://www.apache.org/licenses/LICENSE-2.0
//
// Unless required by applicable law or agreed to in writing, software
// distributed under the License is distributed on an "AS IS" BASIS,
// WITHOUT WARRANTIES OR CONDITIONS OF ANY KIND, either express or implied.
// See the License for the specific language governing permissions and
// limitations under the License.

use std::ops;
use std::sync::Arc;
use std::time::Duration;

use tokio::sync::Mutex;
use webb::evm::contract::protocol_solidity::{
    AdminSetResourceWithSignatureCall, SignatureBridgeContract,
    SignatureBridgeContractEvents,
};
use webb::evm::ethers::contract::Contract;
use webb::evm::ethers::core::types::transaction::eip2718::TypedTransaction;
use webb::evm::ethers::prelude::*;
use webb::evm::ethers::types;
use webb::evm::ethers::utils;

use webb_event_watcher_traits::evm::{
    BridgeWatcher, EventHandler, EventWatcher, WatchableContract,
};
use webb_event_watcher_traits::EthersTimeLagClient;
use webb_relayer_store::queue::{
    QueueItem, QueueStore, TransactionQueueItemKey,
};
use webb_relayer_store::sled::{SledQueueKey, SledStore};
use webb_relayer_store::BridgeCommand;
use webb_relayer_utils::metric;

/// A Wrapper around the `SignatureBridgeContract` contract.
#[derive(Debug)]
pub struct SignatureBridgeContractWrapper<M: Middleware> {
    config: webb_relayer_config::evm::SignatureBridgeContractConfig,
    contract: Arc<SignatureBridgeContract<M>>,
}

impl<M: Middleware> Clone for SignatureBridgeContractWrapper<M> {
    fn clone(&self) -> Self {
        Self {
            config: self.config.clone(),
            contract: Arc::clone(&self.contract),
        }
    }
}

impl<M: Middleware> SignatureBridgeContractWrapper<M> {
    pub fn new(
        config: webb_relayer_config::evm::SignatureBridgeContractConfig,
        client: Arc<M>,
    ) -> Self {
        Self {
            contract: Arc::new(SignatureBridgeContract::new(
                config.common.address,
                client,
            )),
            config,
        }
    }
}

impl<M: Middleware> ops::Deref for SignatureBridgeContractWrapper<M> {
    type Target = Contract<M>;

    fn deref(&self) -> &Self::Target {
        &self.contract
    }
}

impl<M: Middleware> WatchableContract for SignatureBridgeContractWrapper<M> {
    fn deployed_at(&self) -> types::U64 {
        self.config.common.deployed_at.into()
    }

    fn polling_interval(&self) -> Duration {
        Duration::from_millis(self.config.events_watcher.polling_interval)
    }

    fn max_blocks_per_step(&self) -> types::U64 {
        self.config.events_watcher.max_blocks_per_step.into()
    }

    fn print_progress_interval(&self) -> Duration {
        Duration::from_millis(
            self.config.events_watcher.print_progress_interval,
        )
    }
}

/// A SignatureBridge contract events & commands watcher.
#[derive(Copy, Clone, Debug, Default)]
pub struct SignatureBridgeContractWatcher;

#[derive(Copy, Clone, Debug, Default)]
pub struct SignatureBridgeGovernanceOwnershipTransferredHandler;

#[async_trait::async_trait]
impl EventWatcher for SignatureBridgeContractWatcher {
    const TAG: &'static str = "Signature Bridge Watcher";

    type Contract = SignatureBridgeContractWrapper<EthersTimeLagClient>;

    type Events = SignatureBridgeContractEvents;

    type Store = SledStore;
}

#[async_trait::async_trait]
impl EventHandler for SignatureBridgeGovernanceOwnershipTransferredHandler {
    type Contract = SignatureBridgeContractWrapper<EthersTimeLagClient>;

    type Events = SignatureBridgeContractEvents;

    type Store = SledStore;

    async fn can_handle_events(
        &self,
        (events, _meta): (Self::Events, LogMeta),
        _wrapper: &Self::Contract,
    ) -> webb_relayer_utils::Result<bool> {
        use SignatureBridgeContractEvents::*;
        let has_event =
            matches!(events, GovernanceOwnershipTransferredFilter(_));
        Ok(has_event)
    }

    #[tracing::instrument(
        skip_all,
        fields(event_type = ?e.0),
    )]
    async fn handle_event(
        &self,
        store: Arc<Self::Store>,
        wrapper: &Self::Contract,
        e: (Self::Events, LogMeta),
        _metrics: Arc<Mutex<metric::Metrics>>,
    ) -> webb_relayer_utils::Result<()> {
        let event = e.0;
        match event {
            SignatureBridgeContractEvents::GovernanceOwnershipTransferredFilter(v) => {
                // if the ownership is transferred to the new owner, we need to
                // to check our txqueue and remove any pending tx that was trying to
                // do this transfer.
                let chain_id = wrapper.contract.get_chain_id().call().await?;
                let tx_key = SledQueueKey::from_evm_with_custom_key(
                    chain_id.as_u32(),
                    make_transfer_ownership_key(v.new_owner.to_fixed_bytes())
                );
                let exist_tx = QueueStore::<TypedTransaction>::has_item(&store, tx_key)?;
                if !exist_tx {
                    return Ok(());
                }
                let result = QueueStore::<TypedTransaction>::remove_item(&store, tx_key);
                if result.is_ok() {
                    tracing::debug!("Removed pending transfer ownership tx from txqueue")
                }
            },
            e => tracing::debug!("Got Event {:?}", e),
        }
        Ok(())
    }
}

#[async_trait::async_trait]
impl BridgeWatcher for SignatureBridgeContractWatcher {
    #[tracing::instrument(skip_all)]
    async fn handle_cmd(
        &self,
        store: Arc<Self::Store>,
        wrapper: &Self::Contract,
        cmd: BridgeCommand,
    ) -> webb_relayer_utils::Result<()> {
        use BridgeCommand::*;
        tracing::trace!("Got cmd {:?}", cmd);
        match cmd {
            ExecuteProposalWithSignature { data, signature } => {
                self.execute_proposal_with_signature(
                    store,
                    &wrapper.contract,
                    (data, signature),
                )
                .await?;
            }
            TransferOwnershipWithSignature {
                public_key,
                nonce,
                signature,
            } => {
                self.transfer_ownership_with_signature(
                    store,
                    &wrapper.contract,
                    (public_key, nonce, signature),
                )
                .await?
            }
            AdminSetResourceWithSignature {
                resource_id,
                new_resource_id,
                handler_address,
                nonce,
                signature,
            } => {
                self.admin_set_resource_with_signature(
                    store,
                    &wrapper.contract,
                    (
                        resource_id,
                        new_resource_id,
                        handler_address,
                        nonce,
                        signature,
                    ),
                )
                .await?
            }
            BatchExecuteProposalsWithSignature { data, signature } => {
                self.batch_execute_proposals_with_signature(
                    store,
                    &wrapper.contract,
                    (data, signature),
                )
                .await?
            }
        };
        Ok(())
    }
}

impl SignatureBridgeContractWatcher
where
    Self: BridgeWatcher,
{
    #[tracing::instrument(skip_all)]
    async fn execute_proposal_with_signature(
        &self,
        store: Arc<<Self as EventWatcher>::Store>,
        contract: &SignatureBridgeContract<EthersTimeLagClient>,
        (proposal_data, signature): (Vec<u8>, Vec<u8>),
    ) -> webb_relayer_utils::Result<()> {
        let proposal_data_hex = hex::encode(&proposal_data);
        // 1. Verify proposal length. Proposal lenght should be greater than 40 bytes (proposal header(40B) + proposal body).
        if proposal_data.len() < 40 {
            tracing::warn!(
                proposal_data = %proposal_data_hex,
                "Skipping execution of this proposal: Invalid Proposal",
            );
            return Ok(());
        }

        // 2. Verify if proposal already exists in transaction queue
        let chain_id = contract.get_chain_id().call().await?;
        let proposal_data_hash = utils::keccak256(&proposal_data);

        // 3. Verify proposal signature. Proposal should be signed by active maintainer/dkg-key
        let (proposal_data_clone, signature_clone) =
            (proposal_data.clone(), signature.clone());
        let is_signature_valid = contract
            .is_signature_from_governor(
                proposal_data_clone.into(),
                signature_clone.into(),
            )
            .call()
            .await?;

        let governor = contract.governor().call().await?;
        tracing::debug!(
            governor = %hex::encode(governor),
            "GOVERNOR",
        );
        let signature_hex = hex::encode(&signature);
        if !is_signature_valid {
            tracing::warn!(
                proposal_data = %proposal_data_hex,
                signature = %signature_hex,
                "Skipping execution of this proposal : Invalid Signature ",
            );
            return Ok(());
        }

        // 3. Enqueue proposal for execution.
        tracing::event!(
            target: webb_relayer_utils::probe::TARGET,
            tracing::Level::DEBUG,
            kind = %webb_relayer_utils::probe::Kind::SignatureBridge,
            call = "execute_proposal_with_signature",
            chain_id = %chain_id.as_u64(),
            proposal_data = %proposal_data_hex,
            signature = %signature_hex,
            proposal_data_hash = %hex::encode(proposal_data_hash),
        );
        // Enqueue transaction call data in evm transaction queue
        let call = contract.execute_proposal_with_signature(
            proposal_data.into(),
            signature.into(),
        );

        let typed_tx: TypedTransaction = call.tx;
        let item = QueueItem::new(typed_tx.clone());
        let tx_key = SledQueueKey::from_evm_with_custom_key(
            chain_id.as_u32(),
            typed_tx.item_key(),
        );

        // check if we already have a queued tx for this proposal.
        // if we do, we should not enqueue it again.
        let qq = QueueStore::<TypedTransaction>::has_item(&store, tx_key)?;
        if qq {
            tracing::debug!(
                proposal_data_hash = %hex::encode(proposal_data_hash),
                "Skipping execution of this proposal: Already Exists in Queue",
            );
            return Ok(());
        }

        QueueStore::<TypedTransaction>::enqueue_item(&store, tx_key, item)?;
        tracing::debug!(
            proposal_data_hash = ?hex::encode(proposal_data_hash),
            "Enqueued execute-proposal call for execution through evm tx queue",
        );
        Ok(())
    }

    #[tracing::instrument(skip_all)]
    async fn transfer_ownership_with_signature(
        &self,
        store: Arc<<Self as EventWatcher>::Store>,
        contract: &SignatureBridgeContract<EthersTimeLagClient>,
        (public_key, nonce, signature): (Vec<u8>, u32, Vec<u8>),
    ) -> webb_relayer_utils::Result<()> {
        // before doing anything, we need to do just two things:
        // 1. check if we already have this transaction in the queue.
        // 2. if not, check if the signature is valid.

        let chain_id = contract.get_chain_id().call().await?;
        let new_governor_address =
            eth_address_from_uncompressed_public_key(&public_key);
        let tx_key = SledQueueKey::from_evm_with_custom_key(
            chain_id.as_u32(),
            make_transfer_ownership_key(new_governor_address.to_fixed_bytes()),
        );

        // check if we already have a queued tx for this action.
        // if we do, we should not enqueue it again.
        let qq = QueueStore::<TypedTransaction>::has_item(&store, tx_key)?;
        if qq {
            tracing::debug!(
                "Skipping transfer ownership since it is already in tx queue",
            );
            return Ok(());
        }
        // we need to do some checks here:
        // 1. convert the public key to address and check it is not the same as the current governor.
        // 2. check if the nonce is greater than the current nonce.
        // 3. ~check if the signature is valid.~
        let current_governor_address = contract.governor().call().await?;
        if new_governor_address == current_governor_address {
            tracing::warn!(
                %new_governor_address,
                %current_governor_address,
                public_key = %hex::encode(&public_key),
                %nonce,
                signature = %hex::encode(&signature),
                "Skipping transfer ownership since the new governor is the same as the current one",
            );
            return Ok(());
        }

        let refresh_nonce = contract.refresh_nonce().call().await?;

        // require(refreshNonce < nonce, "Invalid nonce")
        if nonce < refresh_nonce {
            tracing::warn!(
                %refresh_nonce,
                %nonce,
                public_key = %hex::encode(&public_key),
                signature = %hex::encode(&signature),
                "Skipping transfer ownership since the nonce is less than the refresh nonce",
            );
            return Ok(());
        }
        // require(nonce <= refreshNonce + 1, "Nonce must increment by 1");
        if nonce != refresh_nonce + 1 {
            tracing::warn!(
                %refresh_nonce,
                %nonce,
                public_key = %hex::encode(&public_key),
                signature = %hex::encode(&signature),
                "Skipping transfer ownership since the nonce must increment by 1",
            );
            return Ok(());
        }
        tracing::event!(
            target: webb_relayer_utils::probe::TARGET,
            tracing::Level::DEBUG,
            kind = %webb_relayer_utils::probe::Kind::SignatureBridge,
            call = "transfer_ownership_with_signature_pub_key",
            chain_id = %chain_id.as_u64(),
            public_key = %hex::encode(&public_key),
            %nonce,
            signature = %hex::encode(&signature),
        );
        // estimated gas
        let estimate_gas = contract
            .transfer_ownership_with_signature_pub_key(
                public_key.clone().into(),
                nonce,
                signature.clone().into(),
            )
            .estimate_gas()
            .await?;

        // get the current governor nonce.
        let call = contract
            .transfer_ownership_with_signature_pub_key(
                public_key.into(),
                nonce,
                signature.into(),
            )
            .gas(estimate_gas.saturating_mul(U256::from(2)));
        let item = QueueItem::new(call.tx);
        QueueStore::<TypedTransaction>::enqueue_item(&store, tx_key, item)?;
        tracing::debug!(
            chain_id = %chain_id.as_u64(),
            "Enqueued the ownership transfer for execution in the tx queue",
        );
        Ok(())
    }

    #[tracing::instrument(skip_all)]
    async fn admin_set_resource_with_signature(
        &self,
        store: Arc<<Self as EventWatcher>::Store>,
        contract: &SignatureBridgeContract<EthersTimeLagClient>,
        (resource_id, new_resource_id, handler_address, nonce, signature): (
            [u8; 32],
            [u8; 32],
            [u8; 20],
            u32,
            Vec<u8>,
        ),
    ) -> webb_relayer_utils::Result<()> {
        let function_sig = AdminSetResourceWithSignatureCall::selector();
        let mut proposal_data = Vec::with_capacity(32 + 32 + 20);
        proposal_data.extend_from_slice(resource_id.as_slice());
        proposal_data.extend_from_slice(function_sig.as_slice());
        proposal_data.extend_from_slice(&nonce.to_be_bytes());
        proposal_data.extend_from_slice(new_resource_id.as_slice());
        proposal_data.extend_from_slice(handler_address.as_slice());
        let proposal_data_hash = utils::keccak256(&proposal_data);

        let chain_id = contract.get_chain_id().call().await?;

        // Verify proposal signature. Proposal should be signed by active maintainer/dkg-key
        let (proposal_data_clone, signature_clone) =
            (proposal_data.clone(), signature.clone());
        let is_signature_valid = contract
            .is_signature_from_governor(
                proposal_data_clone.into(),
                signature_clone.into(),
            )
            .call()
            .await?;

        let governor = contract.governor().call().await?;
        tracing::debug!(
            governor = %hex::encode(governor),
            "GOVERNOR",
        );
        let proposal_data_hex = hex::encode(&proposal_data);
        let signature_hex = hex::encode(&signature);
        if !is_signature_valid {
            tracing::warn!(
                proposal_data = %proposal_data_hex,
                signature = %signature_hex,
                "Skipping execution of this proposal: Invalid Signature",
            );
            return Ok(());
        }

        // 3. Enqueue proposal for execution.
        tracing::event!(
            target: webb_relayer_utils::probe::TARGET,
            tracing::Level::DEBUG,
            kind = %webb_relayer_utils::probe::Kind::SignatureBridge,
            call = "admin_set_resource_with_signature",
            chain_id = %chain_id.as_u64(),
            proposal_data = %proposal_data_hex,
            signature = %signature_hex,
            proposal_data_hash = %hex::encode(proposal_data_hash),
        );
        // Enqueue transaction call data in evm transaction queue
        let call = contract.admin_set_resource_with_signature(
            resource_id,
            function_sig,
            nonce,
            new_resource_id,
            handler_address.into(),
            signature.into(),
        );

        let typed_tx: TypedTransaction = call.tx;
        let item = QueueItem::new(typed_tx.clone());
        let tx_key = SledQueueKey::from_evm_with_custom_key(
            chain_id.as_u32(),
            typed_tx.item_key(),
        );

        // check if we already have a queued tx for this proposal.
        // if we do, we should not enqueue it again.
        let qq = QueueStore::<TypedTransaction>::has_item(&store, tx_key)?;
        if qq {
            tracing::debug!(
                proposal_data_hash = %hex::encode(proposal_data_hash),
                "Skipping execution of this proposal: Already Exists in Queue",
            );
            return Ok(());
        }

        QueueStore::<TypedTransaction>::enqueue_item(&store, tx_key, item)?;
        tracing::debug!(
            proposal_data_hash = %hex::encode(proposal_data_hash),
            "Enqueued admin_set_resource_with_signature call for execution through evm tx queue",
        );
        Ok(())
    }

    async fn batch_execute_proposals_with_signature(
        &self,
        store: Arc<<Self as EventWatcher>::Store>,
        contract: &SignatureBridgeContract<EthersTimeLagClient>,
        (proposals_data, signature): (Vec<Vec<u8>>, Vec<u8>),
    ) -> webb_relayer_utils::Result<()> {
        let proposals_hash = proposals_data
            .iter()
            .map(utils::keccak256)
            .reduce(|a, b| utils::keccak256([a, b].concat()))
            .expect("should have at least one proposal");
        // 2. Verify if proposal already exists in transaction queue
        let chain_id = contract.get_chain_id().call().await?;
        let tx_key = SledQueueKey::from_evm_with_custom_key(
            chain_id.as_u32(),
            make_batch_execute_proposals(proposals_hash),
        );

        // check if we already have a queued tx for this proposal.
        // if we do, we should not enqueue it again.
        let qq = QueueStore::<TypedTransaction>::has_item(&store, tx_key)?;
        if qq {
            tracing::debug!(
                proposals_data_hash = %hex::encode(proposals_hash),
                "Skipping execution of this batch: Already Exists in Queue",
            );
            return Ok(());
        }

        tracing::event!(
            target: webb_relayer_utils::probe::TARGET,
            tracing::Level::DEBUG,
            kind = %webb_relayer_utils::probe::Kind::SignatureBridge,
            call = "batch_execute_proposals_with_signature",
            chain_id = %chain_id.as_u64(),
            proposal_data_hash = %hex::encode(proposals_hash),
        );
        // Enqueue transaction call data in evm transaction queue
        let call = contract.batch_execute_proposals_with_signature(
            proposals_data.into_iter().map(Into::into).collect(),
            signature.into(),
        );
        QueueStore::<TypedTransaction>::enqueue_item(&store, tx_key, call.tx)?;
        tracing::debug!(
            proposal_data_hash = ?hex::encode(proposals_hash),
            "Enqueued batch execute proposals call for execution through evm tx queue",
        );
        Ok(())
    }
}

<<<<<<< HEAD
fn make_execute_proposal_key(data_hash: [u8; 32]) -> [u8; 64] {
    let mut result = [0u8; 64];
    let prefix = b"execute_proposal_with_signature_";
    result[0..32].copy_from_slice(prefix);
    result[32..64].copy_from_slice(&data_hash);
    result
}

fn make_batch_execute_proposals(data_hash: [u8; 32]) -> [u8; 64] {
    let mut result = [0u8; 64];
    let prefix = b"batch_execute_proposals_with_sig";
    result[0..32].copy_from_slice(prefix);
    result[32..64].copy_from_slice(&data_hash);
    result
}

=======
>>>>>>> f1c4d0c8
fn make_transfer_ownership_key(new_owner_address: [u8; 20]) -> [u8; 64] {
    let mut result = [0u8; 64];
    let prefix = b"transfer_ownership_with_sig_key_";
    result[0..32].copy_from_slice(prefix);
    result[32..52].copy_from_slice(&new_owner_address);
    result
}

/// Get the Ethereum address from the uncompressed EcDSA public key.
fn eth_address_from_uncompressed_public_key(pub_key: &[u8]) -> Address {
    // hash the public key.
    let pub_key_hash = utils::keccak256(pub_key);
    // take the last 20 bytes of the hash.
    let mut address_bytes = [0u8; 20];
    address_bytes.copy_from_slice(&pub_key_hash[12..32]);
    Address::from(address_bytes)
}

#[cfg(test)]
mod tests {
    use crate::signature_bridge_watcher::eth_address_from_uncompressed_public_key;

    #[test]
    fn should_get_the_correct_eth_address_from_public_key() {
        // given
        let public_key_uncompressed_hex = hex::decode(
            "58eb6e2a1901baead22a6f021454638c2abeb8e179400879098f327cebdecf44823ec88239a198b00622768b8461e66c7531a6b22be417db0069be28abe1bdf3",
        ).unwrap();
        // when
        let address = eth_address_from_uncompressed_public_key(
            &public_key_uncompressed_hex,
        );
        // then
        assert_eq!(
            address,
            "0x9dD0de7Ff10D3eB77F0488039591498f32a23c8A"
                .parse()
                .unwrap()
        );
    }
}<|MERGE_RESOLUTION|>--- conflicted
+++ resolved
@@ -585,15 +585,6 @@
     }
 }
 
-<<<<<<< HEAD
-fn make_execute_proposal_key(data_hash: [u8; 32]) -> [u8; 64] {
-    let mut result = [0u8; 64];
-    let prefix = b"execute_proposal_with_signature_";
-    result[0..32].copy_from_slice(prefix);
-    result[32..64].copy_from_slice(&data_hash);
-    result
-}
-
 fn make_batch_execute_proposals(data_hash: [u8; 32]) -> [u8; 64] {
     let mut result = [0u8; 64];
     let prefix = b"batch_execute_proposals_with_sig";
@@ -602,8 +593,6 @@
     result
 }
 
-=======
->>>>>>> f1c4d0c8
 fn make_transfer_ownership_key(new_owner_address: [u8; 20]) -> [u8; 64] {
     let mut result = [0u8; 64];
     let prefix = b"transfer_ownership_with_sig_key_";
