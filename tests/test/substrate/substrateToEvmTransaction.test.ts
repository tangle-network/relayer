--- conflicted
+++ resolved
@@ -406,11 +406,7 @@
   const nonce = 1;
   const palletIndex = '0x2C';
   const callIndex = '0x02';
-<<<<<<< HEAD
-  // set resource ID
-=======
   // set resource ID on signature bridge.
->>>>>>> 7d4ea740
   const resourceId = createSubstrateResourceId(chainId, treeId, palletIndex);
   const proposalHeader = new ProposalHeader(
     resourceId,
