/*
 * Copyright 2022 Webb Technologies Inc.
 *
 * Licensed under the Apache License, Version 2.0 (the "License");
 * you may not use this file except in compliance with the License.
 * You may obtain a copy of the License at
 *
 * http://www.apache.org/licenses/LICENSE-2.0
 *
 * Unless required by applicable law or agreed to in writing, software
 * distributed under the License is distributed on an "AS IS" BASIS,
 * WITHOUT WARRANTIES OR CONDITIONS OF ANY KIND, either express or implied.
 * See the License for the specific language governing permissions and
 * limitations under the License.
 *
 */
// This our basic Substrate VAnchor Transaction Relayer Tests.
// These are for testing the basic relayer functionality. which is just to relay transactions for us.

import '@webb-tools/types';
import { expect } from 'chai';
import getPort, { portNumbers } from 'get-port';
import temp from 'temp';
import path from 'path';
import fs from 'fs';
import isCi from 'is-ci';
import child from 'child_process';
import {
  WebbRelayer,
  Pallet,
  LeavesCacheResponse,
} from '../../lib/webbRelayer.js';
import { LocalProtocolSubstrate } from '../../lib/localProtocolSubstrate.js';
import {
  UsageMode,
  defaultEventsWatcherValue,
} from '../../lib/substrateNodeBase.js';
import { BigNumber, ethers } from 'ethers';
import { Keyring } from '@polkadot/api';
import { u8aToHex, hexToU8a } from '@polkadot/util';
import { decodeAddress } from '@polkadot/util-crypto';
import { naclEncrypt, randomAsU8a } from '@polkadot/util-crypto';

import {
  Note,
  ProvingManagerSetupInput,
  ArkworksProvingManager,
  Utxo,
  VAnchorProof,
} from '@webb-tools/sdk-core';

describe('Substrate VAnchor Transaction Relayer Tests', function () {
  const tmpDirPath = temp.mkdirSync();
  let aliceNode: LocalProtocolSubstrate;
  let bobNode: LocalProtocolSubstrate;

  let webbRelayer: WebbRelayer;
  const PK1 = u8aToHex(ethers.utils.randomBytes(32));

  before(async () => {
    const usageMode: UsageMode = isCi
      ? { mode: 'docker', forcePullImage: false }
      : {
          mode: 'host',
          nodePath: path.resolve(
            '../../protocol-substrate/target/release/webb-standalone-node'
          ),
        };
    const enabledPallets: Pallet[] = [
      {
        pallet: 'VAnchorBn254',
        eventsWatcher: defaultEventsWatcherValue,
      },
    ];

    aliceNode = await LocalProtocolSubstrate.start({
      name: 'substrate-alice',
      authority: 'alice',
      usageMode,
      ports: 'auto',
      enabledPallets,
      enableLogging: false,
    });

    bobNode = await LocalProtocolSubstrate.start({
      name: 'substrate-bob',
      authority: 'bob',
      usageMode,
      ports: 'auto',
      enableLogging: false,
    });
    // Wait until we are ready and connected
    const api = await aliceNode.api();
    await api.isReady;

    let chainId = await aliceNode.getChainId();

    await aliceNode.writeConfig(`${tmpDirPath}/${aliceNode.name}.json`, {
      suri: '//Charlie',
      chainId: chainId,
      proposalSigningBackend: { type: 'Mocked', privateKey: PK1 },
    });

    // now start the relayer
    const relayerPort = await getPort({ port: portNumbers(8000, 8888) });
    webbRelayer = new WebbRelayer({
      port: relayerPort,
      tmp: true,
      configDir: tmpDirPath,
      showLogs: false,
    });
    await webbRelayer.waitUntilReady();
  });

  it('number of deposits made should be equal to number of leaves in cache', async () => {
    const api = await aliceNode.api();
    const account = createAccount('//Dave');
    //create vanchor
    let createVAnchorCall = api.tx.vAnchorBn254!.create!(1, 30, 0);
    // execute sudo transaction.
    await aliceNode.sudoExecuteTransaction(createVAnchorCall);

    const nextTreeId = await api.query.merkleTreeBn254.nextTreeId();
    const treeId = nextTreeId.toNumber() - 1;

    const chainId = '2199023256632';
    const outputChainId = BigInt(chainId);
    const secret = randomAsU8a();
    const gitRoot = child
      .execSync('git rev-parse --show-toplevel')
      .toString()
      .trim();

    const pkPath = path.join(
      // tests path
      gitRoot,
      'tests',
      'substrate-fixtures',
      'vanchor',
      'bn254',
      'x5',
      '2-2-2',
      'proving_key_uncompressed.bin'
    );
    const pk_hex = fs.readFileSync(pkPath).toString('hex');
    const pk = hexToU8a(pk_hex);

    // Creating two empty vanchor notes
    const note1 = await generateVAnchorNote(
      0,
      Number(outputChainId.toString()),
      Number(outputChainId.toString()),
      0
    );
    const note2 = await note1.getDefaultUtxoNote();
    const publicAmount = currencyToUnitI128(10);
    const notes = [note1, note2];
    // Output UTXOs configs
    const output1 = await Utxo.generateUtxo({
      curve: 'Bn254',
      backend: 'Arkworks',
      amount: publicAmount.toString(),
      chainId,
    });
    const output2 = await Utxo.generateUtxo({
      curve: 'Bn254',
      backend: 'Arkworks',
      amount: '0',
      chainId,
    });

    // Configure a new proving manager with direct call
    const provingManager = new ArkworksProvingManager(null);
    const leavesMap: any = {};

    const address = account.address;
    const extAmount = currencyToUnitI128(10);
    const fee = 0;
    const refund = 0;
    // Empty leaves
    leavesMap[outputChainId.toString()] = [];
    const tree = await api.query.merkleTreeBn254.trees(treeId);
    const root = tree.unwrap().root.toHex();
    const rootsSet = [hexToU8a(root), hexToU8a(root)];
    const decodedAddress = decodeAddress(address);
    const { encrypted: comEnc1 } = naclEncrypt(output1.commitment, secret);
    const { encrypted: comEnc2 } = naclEncrypt(output2.commitment, secret);
    const assetId = new Uint8Array([254, 255, 255, 255]);

    const setup: ProvingManagerSetupInput<'vanchor'> = {
      chainId: outputChainId.toString(),
      indices: [0, 0],
      inputNotes: notes,
      leavesMap: leavesMap,
      output: [output1, output2],
      encryptedCommitments: [comEnc1, comEnc2],
      provingKey: pk,
      publicAmount: String(publicAmount),
      roots: rootsSet,
      relayer: decodedAddress,
      recipient: decodedAddress,
      extAmount: extAmount.toString(),
      fee: fee.toString(),
<<<<<<< HEAD
      refund: String(refund),
      token: decodedAddress,
=======
      refund: '0',
      token: assetId,
>>>>>>> 40a73881
    };

    const data = (await provingManager.prove('vanchor', setup)) as VAnchorProof;
    const extData = {
      relayer: address,
      recipient: address,
      fee,
<<<<<<< HEAD
      refund: String(refund),
      token: decodedAddress,
=======
      refund: '0',
      token: assetId,
>>>>>>> 40a73881
      extAmount: extAmount,
      encryptedOutput1: u8aToHex(comEnc1),
      encryptedOutput2: u8aToHex(comEnc2),
    };

    let vanchorProofData = {
      proof: `0x${data.proof}`,
      publicAmount: data.publicAmount,
      roots: rootsSet,
      inputNullifiers: data.inputUtxos.map((input) => `0x${input.nullifier}`),
      outputCommitments: data.outputNotes.map((note) =>
        u8aToHex(note.note.getLeafCommitment())
      ),
      extDataHash: data.extDataHash,
    };
    const leafsCount = await api.derive.merkleTreeBn254.getLeafCountForTree(
      Number(treeId)
    );
    const indexBeforeInsetion = Math.max(leafsCount - 1, 0);

    // now we call the vanchor transact
    let transactCall = api.tx.vAnchorBn254!.transact!(
      treeId,
      vanchorProofData,
      extData
    );
    const txSigned = await transactCall.signAsync(account);
    await aliceNode.executeTransaction(txSigned);

    // now we wait for all deposit to be saved in LeafStorageCache.
    await webbRelayer.waitForEvent({
      kind: 'leaves_store',
      event: {
        leaf_index: indexBeforeInsetion + 2,
      },
    });

    // chainId
    let chainIdentifier = await aliceNode.getChainId();
    const chainIdHex = chainIdentifier.toString(16);
    // now we call relayer leaf API to check no of leaves stored in LeafStorageCache
    // are equal to no of deposits made.
    const response = await webbRelayer.getLeavesSubstrate(
      chainIdHex,
      treeId.toString()
    );
    expect(response.status).equal(200);
    let leavesStore = response.json() as Promise<LeavesCacheResponse>;
    leavesStore.then((resp) => {
      expect(indexBeforeInsetion + 2).to.equal(resp.leaves.length);
    });
  });

  after(async () => {
    await aliceNode?.stop();
    await bobNode?.stop();
    await webbRelayer?.stop();
  });
});

// Helper methods, we can move them somewhere if we end up using them again.

function currencyToUnitI128(currencyAmount: number) {
  let bn = BigNumber.from(currencyAmount);
  return bn.mul(1_000_000_000_000);
}

async function generateVAnchorNote(
  amount: number,
  chainId: number,
  outputChainId: number,
  index?: number
) {
  const note = await Note.generateNote({
    amount: String(amount),
    backend: 'Arkworks',
    curve: 'Bn254',
    denomination: String(18),
    exponentiation: String(5),
    hashFunction: 'Poseidon',
    index,
    protocol: 'vanchor',
    sourceChain: String(chainId),
    sourceIdentifyingData: '1',
    targetChain: String(outputChainId),
    targetIdentifyingData: '1',
    tokenSymbol: 'WEBB',
    version: 'v1',
    width: String(5),
  });

  return note;
}

function createAccount(accountId: string): any {
  const keyring = new Keyring({ type: 'sr25519' });
  const account = keyring.addFromUri(accountId);

  return account;
}<|MERGE_RESOLUTION|>--- conflicted
+++ resolved
@@ -201,13 +201,8 @@
       recipient: decodedAddress,
       extAmount: extAmount.toString(),
       fee: fee.toString(),
-<<<<<<< HEAD
       refund: String(refund),
-      token: decodedAddress,
-=======
-      refund: '0',
       token: assetId,
->>>>>>> 40a73881
     };
 
     const data = (await provingManager.prove('vanchor', setup)) as VAnchorProof;
@@ -215,13 +210,8 @@
       relayer: address,
       recipient: address,
       fee,
-<<<<<<< HEAD
       refund: String(refund),
-      token: decodedAddress,
-=======
-      refund: '0',
       token: assetId,
->>>>>>> 40a73881
       extAmount: extAmount,
       encryptedOutput1: u8aToHex(comEnc1),
       encryptedOutput2: u8aToHex(comEnc2),
