--- conflicted
+++ resolved
@@ -200,11 +200,7 @@
       recipient: decodedAddress,
       extAmount: extAmount.toString(),
       fee: fee.toString(),
-<<<<<<< HEAD
       refund: String(refund),
-=======
-      refund: '0',
->>>>>>> 4aa2082e
       token: decodedAddress,
     };
 
@@ -213,11 +209,7 @@
       relayer: address,
       recipient: address,
       fee,
-<<<<<<< HEAD
       refund: String(refund),
-=======
-      refund: '0',
->>>>>>> 4aa2082e
       token: decodedAddress,
       extAmount: extAmount,
       encryptedOutput1: u8aToHex(comEnc1),
