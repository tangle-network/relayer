--- conflicted
+++ resolved
@@ -674,10 +674,6 @@
     );
     const provingKey = fs.readFileSync(provingKeyPath);
 
-<<<<<<< HEAD
-    // @ts-ignore
-=======
->>>>>>> 1f51f598
     const proofInput: ProvingManagerSetupInput<'anchor'> = {
       note: note.serialize(),
       relayer: relayerAddressHex,
@@ -692,11 +688,7 @@
         '0000000000000000000000000000000000000000000000000000000000000000',
     };
 
-<<<<<<< HEAD
-    const zkProof=  await provingManager.prove('anchor', proofInput);
-=======
     const zkProof = await pm.prove('anchor', proofInput);
->>>>>>> 1f51f598
     return {
       id: treeId,
       proofBytes: `0x${zkProof.proof}`,
