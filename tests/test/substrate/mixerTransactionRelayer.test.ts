// This our basic Substrate Transaction Relayer Tests.
// These are for testing the basic relayer functionality. which is just relay transactions for us.

<<<<<<< HEAD
import '@webb-tools/protocol-substrate-types';
import { expect } from 'chai';
import getPort, { portNumbers } from 'get-port';
import temp from 'temp';
import path from 'path';
import fs from 'fs';
import isCi from 'is-ci';
import child from 'child_process';
import { WebbRelayer } from '../../lib/webbRelayer.js';
import { ApiPromise, Keyring } from '@polkadot/api';
import { u8aToHex, hexToU8a } from '@polkadot/util';
import { SubmittableExtrinsic } from '@polkadot/api/types';
import { decodeAddress } from '@polkadot/util-crypto';
=======
import "@webb-tools/protocol-substrate-types";
import { expect } from "chai";
import getPort, { portNumbers } from "get-port";
import temp from "temp";
import path from "path";
import fs from "fs";
import isCi from "is-ci";
import child from "child_process";
import { WebbRelayer } from "../../lib/webbRelayer.js";
import { LocalProtocolSubstrate } from "../../lib/localProtocolSubstrate.js";
import { ApiPromise, Keyring } from "@polkadot/api";
import { u8aToHex, hexToU8a } from "@polkadot/util";
import { SubmittableExtrinsic } from "@polkadot/api/types";
import { decodeAddress } from "@polkadot/util-crypto";
>>>>>>> df3b4c34
import {
  Note,
  NoteGenInput,
  ProvingManagerSetupInput,
  ArkworksProvingManager,
<<<<<<< HEAD
} from '@webb-tools/sdk-core';
import { UsageMode } from '@webb-tools/test-utils';
import { LocalTangle } from '../../lib/localTangle.js';
import { createAccount } from '../../lib/utils.js';
=======
} from "@webb-tools/sdk-core";
import { UsageMode } from "@webb-tools/test-utils";
>>>>>>> df3b4c34

// we are going to remove support for Substrate mixer
describe.skip("Substrate Mixer Transaction Relayer", function () {
  const tmpDirPath = temp.mkdirSync();
  let aliceNode: LocalTangle;
  let charlieNode: LocalTangle;

  let webbRelayer: WebbRelayer;

  before(async () => {
    const usageMode: UsageMode = isCi
      ? { mode: "docker", forcePullImage: false }
      : {
          mode: "host",
          nodePath: path.resolve(
<<<<<<< HEAD
            '../../tangle/target/release/tangle-standalone'
          ),
        };

    aliceNode = await LocalTangle.start({
      name: 'substrate-alice',
      authority: 'alice',
=======
            "../../protocol-substrate/target/release/webb-standalone-node"
          ),
        };

    aliceNode = await LocalProtocolSubstrate.start({
      name: "substrate-alice",
      authority: "alice",
>>>>>>> df3b4c34
      usageMode,
      ports: "auto",
    });

<<<<<<< HEAD
    charlieNode = await LocalTangle.start({
      name: 'substrate-charlie',
      authority: 'charlie',
=======
    bobNode = await LocalProtocolSubstrate.start({
      name: "substrate-bob",
      authority: "bob",
>>>>>>> df3b4c34
      usageMode,
      ports: "auto",
    });

    // Wait until we are ready and connected
    const api = await aliceNode.api();
    await api.isReady;

    const chainId = await aliceNode.getChainId();

    await aliceNode.writeConfig(`${tmpDirPath}/${aliceNode.name}.json`, {
      suri: "//Charlie",
      chainId: chainId,
    });

    // now start the relayer
    const relayerPort = await getPort({ port: portNumbers(8000, 8888) });
    webbRelayer = new WebbRelayer({
      commonConfig: {
        port: relayerPort,
      },
      tmp: true,
      configDir: tmpDirPath,
      showLogs: false,
    });
    await webbRelayer.waitUntilReady();
  });

  it("Simple Mixer Transaction", async () => {
    const api = await aliceNode.api();
    const account = createAccount("//Dave");
    const note = await makeDeposit(api, aliceNode, account);
    const withdrawalProof = await initWithdrawal(
      api,
      webbRelayer,
      account,
      note
    );

    // get the initial balance
    const { nonce, data: balance } = await api.query.system.account(
      withdrawalProof.recipient
    );
    // get chainId
    const chainId = await aliceNode.getChainId();
    const initialBalance = balance.free.toBigInt();
    // now we need to submit the withdrawal transaction.
    const txHash = await webbRelayer.substrateMixerWithdraw({
      chainId: chainId,
      id: withdrawalProof.id,
      proof: Array.from(hexToU8a(withdrawalProof.proofBytes)),
      root: Array.from(hexToU8a(withdrawalProof.root)),
      nullifierHash: Array.from(hexToU8a(withdrawalProof.nullifierHash)),
      refund: withdrawalProof.refund,
      fee: withdrawalProof.fee,
      recipient: withdrawalProof.recipient,
      relayer: withdrawalProof.relayer,
    });
    // now we wait for relayer to execute transaction.
    await webbRelayer.waitForEvent({
      kind: "private_tx",
      event: {
        ty: "SUBSTRATE",
        chain_id: chainId.toString(),
        finalized: true,
      },
    });
    expect(txHash).to.be.not.null;

    // get the balance after withdrawal is done and see if it increases
    const { nonce: nonceAfter, data: balanceAfter } =
      await api.query.system.account(withdrawalProof.recipient);
    const balanceAfterWithdraw = balanceAfter.free.toBigInt();
    expect(balanceAfterWithdraw > initialBalance);
  });

  it("Should fail to withdraw if recipient address is invalid", async () => {
    const api = await aliceNode.api();
    const account = createAccount("//Dave");
    const note = await makeDeposit(api, aliceNode, account);
    const withdrawalProof = await initWithdrawal(
      api,
      webbRelayer,
      account,
      note
    );

    const invalidAddress = "5DAAnrj7VHTznn2AWBemMuyBwZWs6FNFjdyVXUeYum3PTXFy";
    // get chainId
    const chainId = await aliceNode.getChainId();
    // now we need to submit the withdrawal transaction.
    try {
      // try to withdraw with invalid address
      await webbRelayer.substrateMixerWithdraw({
        chainId: chainId,
        id: withdrawalProof.id,
        proof: Array.from(hexToU8a(withdrawalProof.proofBytes)),
        root: Array.from(hexToU8a(withdrawalProof.root)),
        nullifierHash: Array.from(hexToU8a(withdrawalProof.nullifierHash)),
        refund: withdrawalProof.refund,
        fee: withdrawalProof.fee,
        recipient: invalidAddress,
        relayer: withdrawalProof.relayer,
      });
    } catch (e) {
      // Expect an error to be thrown
      expect(e).to.not.be.null;
      // Runtime Error that indicates invalid withdrawal proof
      expect(e).to.contain(
        "Runtime error: RuntimeError(Module { index: 40, error: 1 }"
      );
    }
  });

  it("Should fail to withdraw if proof is invalid", async () => {
    const api = await aliceNode.api();
    const account = createAccount("//Eve");
    const note = await makeDeposit(api, aliceNode, account);
    const withdrawalProof = await initWithdrawal(
      api,
      webbRelayer,
      account,
      note
    );

    const proofBytes = hexToU8a(withdrawalProof.proofBytes);
    // flip a bit in the proof, so it is invalid
    const flipCount = proofBytes.length / 8;
    for (let i = 0; i < flipCount; i++) {
      proofBytes[i] |= 0x42;
    }
    const invalidProofBytes = u8aToHex(proofBytes);
    expect(withdrawalProof.proofBytes).to.not.eq(invalidProofBytes);
    // get chainId
    const chainId = await aliceNode.getChainId();
    // now we need to submit the withdrawal transaction.
    try {
      // try to withdraw with invalid address
      await webbRelayer.substrateMixerWithdraw({
        chainId: chainId,
        id: withdrawalProof.id,
        proof: Array.from(hexToU8a(invalidProofBytes)),
        root: Array.from(hexToU8a(withdrawalProof.root)),
        nullifierHash: Array.from(hexToU8a(withdrawalProof.nullifierHash)),
        refund: withdrawalProof.refund,
        fee: withdrawalProof.fee,
        recipient: withdrawalProof.recipient,
        relayer: withdrawalProof.relayer,
      });
    } catch (e: any) {
      // Expect an error to be thrown
      expect(e).to.not.be.null;
      const errorMessage: string = e.toString();

      // Runtime Error that indicates VerifyError in pallet-verifier, or InvalidWithdrawProof in pallet-mixer
      const correctErrorMessage =
        errorMessage.includes("Module { index: 35, error: 1 }") ||
        errorMessage.includes("Module { index: 40, error: 1 }");
      expect(correctErrorMessage);
    }
  });

  it("Should fail to withdraw if fee is not expected", async () => {
    const api = await aliceNode.api();
    const account = createAccount("//Ferdie");
    const note = await makeDeposit(api, aliceNode, account);
    const withdrawalProof = await initWithdrawal(
      api,
      webbRelayer,
      account,
      note
    );

    const invalidFee = 100;
    // get chainId
    const chainId = await aliceNode.getChainId();
    // now we need to submit the withdrawal transaction.
    try {
      // try to withdraw with invalid address
      await webbRelayer.substrateMixerWithdraw({
        chainId: chainId,
        id: withdrawalProof.id,
        proof: Array.from(hexToU8a(withdrawalProof.proofBytes)),
        root: Array.from(hexToU8a(withdrawalProof.root)),
        nullifierHash: Array.from(hexToU8a(withdrawalProof.nullifierHash)),
        refund: withdrawalProof.refund,
        fee: invalidFee,
        recipient: withdrawalProof.recipient,
        relayer: withdrawalProof.relayer,
      });
    } catch (e) {
      // Expect an error to be thrown
      expect(e).to.not.be.null;
      // Runtime Error that indicates invalid withdrawal proof
      expect(e).to.match(/InvalidWithdrawProof/gim);
    }
  });

  it("Should fail to withdraw with invalid root", async () => {
    const api = await aliceNode.api();
    const account = createAccount("//Eve");
    const note = await makeDeposit(api, aliceNode, account);
    const withdrawalProof = await initWithdrawal(
      api,
      webbRelayer,
      account,
      note
    );

    const rootBytes = hexToU8a(withdrawalProof.root);
    // flip a bit in the proof, so it is invalid
    const flipCount = rootBytes.length / 8;
    for (let i = 0; i < flipCount; i++) {
      rootBytes[i] |= 0x42;
    }
    const invalidRootBytes = u8aToHex(rootBytes);
    expect(withdrawalProof.proofBytes).to.not.eq(invalidRootBytes);
    // get chainId
    const chainId = await aliceNode.getChainId();
    // now we need to submit the withdrawal transaction.
    try {
      // try to withdraw with invalid address
      await webbRelayer.substrateMixerWithdraw({
        chainId: chainId,
        id: withdrawalProof.id,
        proof: Array.from(hexToU8a(withdrawalProof.proofBytes)),
        root: Array.from(hexToU8a(invalidRootBytes)),
        nullifierHash: Array.from(hexToU8a(withdrawalProof.nullifierHash)),
        refund: withdrawalProof.refund,
        fee: withdrawalProof.fee,
        recipient: withdrawalProof.recipient,
        relayer: withdrawalProof.relayer,
      });
    } catch (e) {
      // Expect an error to be thrown
      console.log(e);
      expect(e).to.not.be.null;
      expect(e).to.match(/UnknownRoot/gim);
    }
  });

  it("Should fail to withdraw if recipient address is invalid", async () => {
    const api = await aliceNode.api();
    const account = createAccount("//Dave");
    const note = await makeDeposit(api, aliceNode, account);
    const withdrawalProof = await initWithdrawal(
      api,
      webbRelayer,
      account,
      note
    );

    const invalidAddress = "5DAAnrj7VHTznn2AWBemMuyBwZWs6FNFjdyVXUeYum3PTXFy";
    // get chainId
    const chainId = await aliceNode.getChainId();
    // now we need to submit the withdrawal transaction.
    try {
      // try to withdraw with invalid address
      await webbRelayer.substrateMixerWithdraw({
        chainId: chainId,
        id: withdrawalProof.id,
        proof: Array.from(hexToU8a(withdrawalProof.proofBytes)),
        root: Array.from(hexToU8a(withdrawalProof.root)),
        nullifierHash: Array.from(hexToU8a(withdrawalProof.nullifierHash)),
        refund: withdrawalProof.refund,
        fee: withdrawalProof.fee,
        recipient: withdrawalProof.recipient,
        relayer: invalidAddress,
      });
    } catch (e) {
      // Expect an error to be thrown
      expect(e).to.not.be.null;
      // Runtime Error that indicates invalid withdrawal proof
      expect(e).to.match(/InvalidWithdrawProof/gim);
    }
  });

  it("Should fail to withdraw with invalid nullifier hash", async () => {
    const api = await aliceNode.api();
    const account = createAccount("//Eve");
    const note = await makeDeposit(api, aliceNode, account);
    const withdrawalProof = await initWithdrawal(
      api,
      webbRelayer,
      account,
      note
    );

    const nullifierHash = hexToU8a(withdrawalProof.root);
    // flip a bit in the proof, so it is invalid
    const flipCount = nullifierHash.length / 8;
    for (let i = 0; i < flipCount; i++) {
      nullifierHash[i] = 0x42;
    }
    const invalidNullifierHash = u8aToHex(nullifierHash);
    expect(withdrawalProof.nullifierHash).to.not.eq(invalidNullifierHash);
    // get chainId
    const chainId = await aliceNode.getChainId();
    // now we need to submit the withdrawal transaction.
    try {
      // try to withdraw with invalid address
      await webbRelayer.substrateMixerWithdraw({
        chainId: chainId,
        id: withdrawalProof.id,
        proof: Array.from(hexToU8a(withdrawalProof.proofBytes)),
        root: Array.from(hexToU8a(withdrawalProof.root)),
        nullifierHash: Array.from(hexToU8a(invalidNullifierHash)),
        refund: withdrawalProof.refund,
        fee: withdrawalProof.fee,
        recipient: withdrawalProof.recipient,
        relayer: withdrawalProof.relayer,
      });
    } catch (e) {
      // Expect an error to be thrown
      expect(e).to.not.be.null;
      // Runtime Error that indicates invalid withdrawal proof
      expect(e).to.match(/VerifyError/gim);
    }
  });

  after(async () => {
    await aliceNode?.stop();
    await charlieNode?.stop();
    await webbRelayer?.stop();
  });
});

// Helper methods, we can move them somewhere if we end up using them again.

async function createMixerDepositTx(api: ApiPromise): Promise<{
  tx: SubmittableExtrinsic<"promise">;
  note: Note;
}> {
  const noteInput: NoteGenInput = {
    protocol: "mixer",
    version: "v2",
    sourceChain: "5",
    targetChain: "5",
    sourceIdentifyingData: "3",
    targetIdentifyingData: "3",
    tokenSymbol: "WEBB",
    amount: "1",
    denomination: "18",
    backend: "Arkworks",
    hashFunction: "Poseidon",
    curve: "Bn254",
    width: "3",
    exponentiation: "5",
  };
  const note = await Note.generateNote(noteInput);
  const treeId = 0;
  const leaf = note.getLeaf();
  const tx = api.tx.mixerBn254.deposit(treeId, leaf);
  return { tx, note };
}

type WithdrawalOpts = {
  relayer: string;
  recipient: string;
  fee?: number;
  refund?: number;
};

type WithdrawalProof = {
  id: number;
  proofBytes: string;
  root: string;
  nullifierHash: string;
  recipient: string;
  relayer: string;
  fee: number;
  refund: number;
};

async function createMixerWithdrawProof(
  api: ApiPromise,
  note: any,
  opts: WithdrawalOpts
): Promise<WithdrawalProof> {
  try {
    const recipientAddressHex = u8aToHex(decodeAddress(opts.recipient)).replace(
      "0x",
      ""
    );
    const relayerAddressHex = u8aToHex(decodeAddress(opts.relayer)).replace(
      "0x",
      ""
    );
    const treeId = 0;
    const leafCount: number =
      // eslint-disable-next-line @typescript-eslint/ban-ts-comment
      // @ts-ignore
      await api.derive.merkleTreeBn254.getLeafCountForTree(treeId);
    const treeLeaves: Uint8Array[] =
      // eslint-disable-next-line @typescript-eslint/ban-ts-comment
      // @ts-ignore
      await api.derive.merkleTreeBn254.getLeavesForTree(
        treeId,
        0,
        leafCount - 1
      );
    const provingManager = new ArkworksProvingManager(null);
    const leafHex = u8aToHex(note.getLeaf());
    const leafIndex = treeLeaves.findIndex((l) => u8aToHex(l) === leafHex);
    expect(leafIndex).to.be.greaterThan(-1);
    const gitRoot = child
      .execSync("git rev-parse --show-toplevel")
      .toString()
      .trim();
    const provingKeyPath = path.join(
      gitRoot,
      "tests",
      "substrate-fixtures",
      "mixer",
      "bn254",
      "x5",
      "proving_key_uncompressed.bin"
    );
    const provingKey = fs.readFileSync(provingKeyPath);

    const proofInput: ProvingManagerSetupInput<"mixer"> = {
      note: note.serialize(),
      relayer: relayerAddressHex,
      recipient: recipientAddressHex,
      leaves: treeLeaves,
      leafIndex,
      fee: opts.fee === undefined ? 0 : opts.fee,
      refund: opts.refund === undefined ? 0 : opts.refund,
      provingKey,
    };
    const zkProof = await provingManager.prove("mixer", proofInput);
    return {
      id: treeId,
      proofBytes: `0x${zkProof.proof}`,
      root: `0x${zkProof.root}`,
      nullifierHash: `0x${zkProof.nullifierHash}`,
      recipient: opts.recipient,
      relayer: opts.relayer,
      fee: opts.fee === undefined ? 0 : opts.fee,
      refund: opts.refund === undefined ? 0 : opts.refund,
    };
  } catch (error: any) {
    console.error(error.error_message);
    console.error(error.code);
    throw error;
  }
}

<<<<<<< HEAD
=======
function createAccount(accountId: string) {
  const keyring = new Keyring({ type: "sr25519" });
  const account = keyring.addFromUri(accountId);

  return account;
}

>>>>>>> df3b4c34
async function makeDeposit(
  api: any,
  aliceNode: any,
  account: any
): Promise<any> {
  const { tx, note } = await createMixerDepositTx(api);

  // send the deposit transaction.
  const txSigned = await tx.signAsync(account);
  await aliceNode.executeTransaction(txSigned);

  return note;
}

async function initWithdrawal(
  api: any,
  webbRelayer: any,
  account: any,
  note: any
): Promise<WithdrawalProof> {
  // next we need to prepare the withdrawal transaction.
  // create correct proof with right address
  const withdrawalProof = await createMixerWithdrawProof(api, note, {
    recipient: account.address,
    relayer: account.address,
  });
  // ping the relayer!
  await webbRelayer.ping();

  return withdrawalProof;
}<|MERGE_RESOLUTION|>--- conflicted
+++ resolved
@@ -1,7 +1,6 @@
 // This our basic Substrate Transaction Relayer Tests.
 // These are for testing the basic relayer functionality. which is just relay transactions for us.
 
-<<<<<<< HEAD
 import '@webb-tools/protocol-substrate-types';
 import { expect } from 'chai';
 import getPort, { portNumbers } from 'get-port';
@@ -15,36 +14,15 @@
 import { u8aToHex, hexToU8a } from '@polkadot/util';
 import { SubmittableExtrinsic } from '@polkadot/api/types';
 import { decodeAddress } from '@polkadot/util-crypto';
-=======
-import "@webb-tools/protocol-substrate-types";
-import { expect } from "chai";
-import getPort, { portNumbers } from "get-port";
-import temp from "temp";
-import path from "path";
-import fs from "fs";
-import isCi from "is-ci";
-import child from "child_process";
-import { WebbRelayer } from "../../lib/webbRelayer.js";
-import { LocalProtocolSubstrate } from "../../lib/localProtocolSubstrate.js";
-import { ApiPromise, Keyring } from "@polkadot/api";
-import { u8aToHex, hexToU8a } from "@polkadot/util";
-import { SubmittableExtrinsic } from "@polkadot/api/types";
-import { decodeAddress } from "@polkadot/util-crypto";
->>>>>>> df3b4c34
 import {
   Note,
   NoteGenInput,
   ProvingManagerSetupInput,
   ArkworksProvingManager,
-<<<<<<< HEAD
 } from '@webb-tools/sdk-core';
 import { UsageMode } from '@webb-tools/test-utils';
 import { LocalTangle } from '../../lib/localTangle.js';
 import { createAccount } from '../../lib/utils.js';
-=======
-} from "@webb-tools/sdk-core";
-import { UsageMode } from "@webb-tools/test-utils";
->>>>>>> df3b4c34
 
 // we are going to remove support for Substrate mixer
 describe.skip("Substrate Mixer Transaction Relayer", function () {
@@ -60,7 +38,6 @@
       : {
           mode: "host",
           nodePath: path.resolve(
-<<<<<<< HEAD
             '../../tangle/target/release/tangle-standalone'
           ),
         };
@@ -68,28 +45,13 @@
     aliceNode = await LocalTangle.start({
       name: 'substrate-alice',
       authority: 'alice',
-=======
-            "../../protocol-substrate/target/release/webb-standalone-node"
-          ),
-        };
-
-    aliceNode = await LocalProtocolSubstrate.start({
-      name: "substrate-alice",
-      authority: "alice",
->>>>>>> df3b4c34
       usageMode,
       ports: "auto",
     });
 
-<<<<<<< HEAD
     charlieNode = await LocalTangle.start({
       name: 'substrate-charlie',
       authority: 'charlie',
-=======
-    bobNode = await LocalProtocolSubstrate.start({
-      name: "substrate-bob",
-      authority: "bob",
->>>>>>> df3b4c34
       usageMode,
       ports: "auto",
     });
@@ -538,16 +500,6 @@
   }
 }
 
-<<<<<<< HEAD
-=======
-function createAccount(accountId: string) {
-  const keyring = new Keyring({ type: "sr25519" });
-  const account = keyring.addFromUri(accountId);
-
-  return account;
-}
-
->>>>>>> df3b4c34
 async function makeDeposit(
   api: any,
   aliceNode: any,
