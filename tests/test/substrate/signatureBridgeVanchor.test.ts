/*
 * Copyright 2022 Webb Technologies Inc.
 *
 * Licensed under the Apache License, Version 2.0 (the "License");
 * you may not use this file except in compliance with the License.
 * You may obtain a copy of the License at
 *
 * http://www.apache.org/licenses/LICENSE-2.0
 *
 * Unless required by applicable law or agreed to in writing, software
 * distributed under the License is distributed on an "AS IS" BASIS,
 * WITHOUT WARRANTIES OR CONDITIONS OF ANY KIND, either express or implied.
 * See the License for the specific language governing permissions and
 * limitations under the License.
 *
 */
// This is Substrate VAnchor Transaction Relayer Tests.
// In this test relayer on vanchor deposit will create and relay proposals to signature bridge pallet for execution

import '@webb-tools/types';
import getPort, { portNumbers } from 'get-port';
import temp from 'temp';
import path from 'path';
import fs from 'fs';
import isCi from 'is-ci';
import child from 'child_process';
import { ethers } from 'ethers';
import { WebbRelayer, Pallet } from '../../lib/webbRelayer.js';
import { LocalProtocolSubstrate } from '../../lib/localProtocolSubstrate.js';
import { SubmittableExtrinsic } from '@polkadot/api/types';
import {
  UsageMode,
  defaultEventsWatcherValue,
} from '../../lib/substrateNodeBase.js';
import { BigNumber } from 'ethers';
import { ApiPromise, Keyring } from '@polkadot/api';
import { u8aToHex, hexToU8a } from '@polkadot/util';
import { decodeAddress } from '@polkadot/util-crypto';
import { naclEncrypt, randomAsU8a } from '@polkadot/util-crypto';

import {
  Note,
  ProvingManagerSetupInput,
  ArkworksProvingManager,
  Utxo,
  calculateTypedChainId,
  ChainType,
  toFixedHex,
  ResourceId,
  ProposalHeader,
} from '@webb-tools/sdk-core';

import {
  encodeResourceIdUpdateProposal,
  SubstrateResourceIdUpdateProposal,
} from '../../lib/substrateWebbProposals.js';
import pkg from 'secp256k1';
import { makeSubstrateTargetSystem } from '../../lib/webbProposals.js';
const { ecdsaSign } = pkg;

describe('Substrate Signature Bridge Relaying On Vanchor Deposit <<>> Mocked Backend', function () {
  const tmpDirPath = temp.mkdirSync();
  let aliceNode: LocalProtocolSubstrate;
  let bobNode: LocalProtocolSubstrate;
  let webbRelayer: WebbRelayer;

  // Governer key
  const PK1 = u8aToHex(ethers.utils.randomBytes(32));
  let governorWallet = new ethers.Wallet(PK1);
  // slice 0x04 from public key
  let uncompressedKey = governorWallet
    ._signingKey()
    .publicKey.toString()
    .slice(4);
  let typedSourceChainId = calculateTypedChainId(ChainType.Substrate, 1080);

  before(async () => {
    const usageMode: UsageMode = isCi
      ? { mode: 'docker', forcePullImage: false }
      : {
          mode: 'host',
          nodePath: path.resolve(
            '../../protocol-substrate/target/release/webb-standalone-node'
          ),
        };
    const enabledPallets: Pallet[] = [
      {
        pallet: 'VAnchorBn254',
        eventsWatcher: defaultEventsWatcherValue,
      },
      {
        pallet: 'SignatureBridge',
        eventsWatcher: defaultEventsWatcherValue,
      },
    ];

    aliceNode = await LocalProtocolSubstrate.start({
      name: 'substrate-alice',
      authority: 'alice',
      usageMode,
      ports: 'auto',
      enabledPallets,
      enableLogging: false,
    });

    bobNode = await LocalProtocolSubstrate.start({
      name: 'substrate-bob',
      authority: 'bob',
      usageMode,
      ports: 'auto',
      enableLogging: false,
    });

    // Wait until we are ready and connected
    const api = await aliceNode.api();
    await api.isReady;

    let chainId = await aliceNode.getChainId();
    await aliceNode.writeConfig(`${tmpDirPath}/${aliceNode.name}.json`, {
      suri: '//Charlie',
      chainId: chainId,
      proposalSigningBackend: { type: 'Mocked', privateKey: PK1 },
      linkedAnchors: [{ type: 'Substrate', treeId: 6, chainId, pallet: 45 }],
    });

    // force set maintainer
    let setMaintainerCall = api.tx.signatureBridge!.forceSetMaintainer!(
      `0x${uncompressedKey}`
    );
    await aliceNode.sudoExecuteTransaction(setMaintainerCall);

    //whitelist chain
    let whitelistChainCall =
      api.tx.signatureBridge.whitelistChain(typedSourceChainId);
    await aliceNode.sudoExecuteTransaction(whitelistChainCall);

    // now start the relayer
    const relayerPort = await getPort({ port: portNumbers(8000, 8888) });
    webbRelayer = new WebbRelayer({
      port: relayerPort,
      tmp: true,
      configDir: tmpDirPath,
      showLogs: true,
    });
    await webbRelayer.waitUntilReady();
  });

  it('Relayer should create and relay anchor update proposal to signature bridge for execution', async () => {
    const api = await aliceNode.api();
    const account = createAccount('//Dave');
    //create vanchor
    let createVAnchorCall = api.tx.vAnchorBn254!.create!(1, 30, 0);
    await aliceNode.sudoExecuteTransaction(createVAnchorCall);

    const nextTreeId = await api.query.merkleTreeBn254.nextTreeId();
    const treeId = nextTreeId.toNumber() - 1;

    // chainId
    let chainId = await aliceNode.getChainId();
    console.log('step1');
    // now we set resource through proposal execution
    let setResourceIdProposalCall = await setResourceIdProposal(
      api,
      PK1,
      treeId,
      chainId
    );
    const txSigned = await setResourceIdProposalCall.signAsync(account);
    await aliceNode.executeTransaction(txSigned);

    // vanchor deposit
    await vanchorDeposit(treeId, api, aliceNode);

    // now we wait for the proposal to be signed by mocked backend and then send data to signature bridge
    await webbRelayer.waitForEvent({
      kind: 'signing_backend',
      event: {
        backend: 'Mocked',
      },
    });

    // now we wait for proposals to be verified and executed by signature bridge through transaction queue.

    await webbRelayer.waitForEvent({
      kind: 'tx_queue',
      event: {
        ty: 'SUBSTRATE',
        chain_id: chainId.toString(),
        finalized: true,
      },
    });
  });

  after(async () => {
    await aliceNode?.stop();
    await bobNode?.stop();
    await webbRelayer?.stop();
  });
});

// Helper methods, we can move them somewhere if we end up using them again.

async function setResourceIdProposal(
  api: ApiPromise,
  PK1: string,
  treeId: number,
  chainId: number
): Promise<SubmittableExtrinsic<'promise'>> {
  let functionSignature = hexToU8a('0x00000002', 32);
  let nonce = 1;
  let palletIndex = '0x2D';
  let callIndex = '0x02';
  let substrateTargetSystem = makeSubstrateTargetSystem(treeId, palletIndex);
  // set resource ID
  let resourceId = new ResourceId(
    toFixedHex(substrateTargetSystem, 20),
    ChainType.Substrate,
    chainId
  );
  const proposalHeader = new ProposalHeader(
    resourceId,
    functionSignature,
    nonce
  );
  const resourceIdUpdateProposal: SubstrateResourceIdUpdateProposal = {
    header: proposalHeader,
    newResourceId: resourceId.toString(),
    palletIndex,
    callIndex,
  };

  let proposalBytes = encodeResourceIdUpdateProposal(resourceIdUpdateProposal);
  let hash = ethers.utils.keccak256(proposalBytes);
  let msg = ethers.utils.arrayify(hash);
  // sign the message
  const sigObj = ecdsaSign(msg, hexToU8a(PK1));
  let signature = new Uint8Array([...sigObj.signature, sigObj.recid]);
  // execute proposal call to handler
  let executeSetProposalCall =
    api.tx.vAnchorHandlerBn254.executeSetResourceProposal(resourceId.toU8a());
  let setResourceCall = api.tx.signatureBridge!.setResourceWithSignature!(
    calculateTypedChainId(ChainType.Substrate, chainId),
    executeSetProposalCall,
    u8aToHex(proposalBytes),
    u8aToHex(signature)
  );
  return setResourceCall;
}

async function vanchorDeposit(
  treeId: number,
  api: ApiPromise,
  aliceNode: LocalProtocolSubstrate
) {
  const account = createAccount('//Dave');
  const chainId = '2199023256632';
  const outputChainId = BigInt(chainId);
  const secret = randomAsU8a();
  const gitRoot = child
    .execSync('git rev-parse --show-toplevel')
    .toString()
    .trim();

  const pkPath = path.join(
    // tests path
    gitRoot,
    'tests',
    'substrate-fixtures',
    'vanchor',
    'bn254',
    'x5',
    '2-2-2',
    'proving_key_uncompressed.bin'
  );
  const pk_hex = fs.readFileSync(pkPath).toString('hex');
  const pk = hexToU8a(pk_hex);

  // Creating two empty vanchor notes
  const note1 = await generateVAnchorNote(
    0,
    Number(outputChainId.toString()),
    Number(outputChainId.toString()),
    0
  );
  const note2 = await note1.getDefaultUtxoNote();
  const publicAmount = currencyToUnitI128(10);
  const notes = [note1, note2];
  // Output UTXOs configs
  const output1 = await Utxo.generateUtxo({
    curve: 'Bn254',
    backend: 'Arkworks',
    amount: publicAmount.toString(),
    chainId,
  });
  const output2 = await Utxo.generateUtxo({
    curve: 'Bn254',
    backend: 'Arkworks',
    amount: '0',
    chainId,
  });

  // Configure a new proving manager with direct call
  const provingManager = new ArkworksProvingManager(null);
  const leavesMap: any = {};

  const address = account.address;
  const extAmount = currencyToUnitI128(10);
  const fee = 0;
  const refund = 0;
  // Empty leaves
  leavesMap[outputChainId.toString()] = [];
  const tree = await api.query.merkleTreeBn254.trees(treeId);
  const root = tree.unwrap().root.toHex();
  const rootsSet = [hexToU8a(root), hexToU8a(root)];
  const decodedAddress = decodeAddress(address);
  const { encrypted: comEnc1 } = naclEncrypt(output1.commitment, secret);
  const { encrypted: comEnc2 } = naclEncrypt(output2.commitment, secret);

  const setup: ProvingManagerSetupInput<'vanchor'> = {
    chainId: outputChainId.toString(),
    indices: [0, 0],
    inputNotes: notes,
    leavesMap: leavesMap,
    output: [output1, output2],
    encryptedCommitments: [comEnc1, comEnc2],
    provingKey: pk,
    publicAmount: String(publicAmount),
    roots: rootsSet,
    relayer: decodedAddress,
    recipient: decodedAddress,
    extAmount: extAmount.toString(),
    fee: fee.toString(),
<<<<<<< HEAD
    refund: String(refund),
=======
    refund: '0',
>>>>>>> 4aa2082e
    token: decodedAddress,
  };

  const data = await provingManager.prove('vanchor', setup);
  const extData = {
    relayer: address,
    recipient: address,
    fee,
<<<<<<< HEAD
    refund: String(refund),
=======
    refund: '0',
>>>>>>> 4aa2082e
    token: decodedAddress,
    extAmount: extAmount,
    encryptedOutput1: u8aToHex(comEnc1),
    encryptedOutput2: u8aToHex(comEnc2),
  };

  let vanchorProofData = {
    proof: `0x${data.proof}`,
    publicAmount: data.publicAmount,
    roots: rootsSet,
    inputNullifiers: data.inputUtxos.map((input) => `0x${input.nullifier}`),
    outputCommitments: data.outputNotes.map((note) =>
      u8aToHex(note.note.getLeafCommitment())
    ),
    extDataHash: data.extDataHash,
  };
  const leafsCount = await api.derive.merkleTreeBn254.getLeafCountForTree(
    Number(treeId)
  );
  const indexBeforeInsetion = Math.max(leafsCount - 1, 0);

  // now we call the vanchor transact
  let transactCall = api.tx.vAnchorBn254!.transact!(
    treeId,
    vanchorProofData,
    extData
  );
  const txSigned = await transactCall.signAsync(account);
  await aliceNode.executeTransaction(txSigned);
}

function currencyToUnitI128(currencyAmount: number) {
  let bn = BigNumber.from(currencyAmount);
  return bn.mul(1_000_000_000_000);
}

async function generateVAnchorNote(
  amount: number,
  chainId: number,
  outputChainId: number,
  index?: number
) {
  const note = await Note.generateNote({
    amount: String(amount),
    backend: 'Arkworks',
    curve: 'Bn254',
    denomination: String(18),
    exponentiation: String(5),
    hashFunction: 'Poseidon',
    index,
    protocol: 'vanchor',
    sourceChain: String(chainId),
    sourceIdentifyingData: '1',
    targetChain: String(outputChainId),
    targetIdentifyingData: '1',
    tokenSymbol: 'WEBB',
    version: 'v1',
    width: String(5),
  });

  return note;
}

function createAccount(accountId: string): any {
  const keyring = new Keyring({ type: 'sr25519' });
  const account = keyring.addFromUri(accountId);

  return account;
}<|MERGE_RESOLUTION|>--- conflicted
+++ resolved
@@ -330,11 +330,7 @@
     recipient: decodedAddress,
     extAmount: extAmount.toString(),
     fee: fee.toString(),
-<<<<<<< HEAD
     refund: String(refund),
-=======
-    refund: '0',
->>>>>>> 4aa2082e
     token: decodedAddress,
   };
 
@@ -343,11 +339,7 @@
     relayer: address,
     recipient: address,
     fee,
-<<<<<<< HEAD
     refund: String(refund),
-=======
-    refund: '0',
->>>>>>> 4aa2082e
     token: decodedAddress,
     extAmount: extAmount,
     encryptedOutput1: u8aToHex(comEnc1),
