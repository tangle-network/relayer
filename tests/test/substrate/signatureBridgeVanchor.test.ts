/*
 * Copyright 2022 Webb Technologies Inc.
 *
 * Licensed under the Apache License, Version 2.0 (the "License");
 * you may not use this file except in compliance with the License.
 * You may obtain a copy of the License at
 *
 * http://www.apache.org/licenses/LICENSE-2.0
 *
 * Unless required by applicable law or agreed to in writing, software
 * distributed under the License is distributed on an "AS IS" BASIS,
 * WITHOUT WARRANTIES OR CONDITIONS OF ANY KIND, either express or implied.
 * See the License for the specific language governing permissions and
 * limitations under the License.
 *
 */
// This is Substrate VAnchor Transaction Relayer Tests.
// In this test relayer on vanchor deposit will create and relay proposals to signature bridge pallet for execution

import '@webb-tools/protocol-substrate-types';
import getPort, { portNumbers } from 'get-port';
import temp from 'temp';
import path from 'path';
import fs from 'fs';
import isCi from 'is-ci';
import child from 'child_process';
import { ethers } from 'ethers';
import {
  WebbRelayer,
  Pallet,
  RelayerMetricResponse,
} from '../../lib/webbRelayer.js';
import { LocalProtocolSubstrate } from '../../lib/localProtocolSubstrate.js';
import { SubmittableExtrinsic } from '@polkadot/api/types';

import { BigNumber } from 'ethers';
import { ApiPromise, Keyring } from '@polkadot/api';
import { u8aToHex, hexToU8a } from '@polkadot/util';
import { decodeAddress } from '@polkadot/util-crypto';
import { naclEncrypt, randomAsU8a } from '@polkadot/util-crypto';

import {
  ProvingManagerSetupInput,
  ArkworksProvingManager,
  Utxo,
  calculateTypedChainId,
  ChainType,
  toFixedHex,
  ResourceId,
  ProposalHeader,
  LeafIdentifier,
} from '@webb-tools/sdk-core';

import {
  encodeResourceIdUpdateProposal,
  SubstrateResourceIdUpdateProposal,
} from '../../lib/substrateWebbProposals.js';
import pkg from 'secp256k1';
import { makeSubstrateTargetSystem } from '../../lib/webbProposals.js';
<<<<<<< HEAD
import { defaultEventsWatcherValue, generateArkworksUtxoTest } from '../../lib/utils.js';
import { UsageMode } from '@webb-tools/test-utils';
=======
import { expect } from 'chai';
>>>>>>> 5fc52b91
const { ecdsaSign } = pkg;

describe('Substrate Signature Bridge Relaying On Vanchor Deposit <<>> Mocked Backend', function () {
  const tmpDirPath = temp.mkdirSync();
  let aliceNode: LocalProtocolSubstrate;
  let bobNode: LocalProtocolSubstrate;
  let webbRelayer: WebbRelayer;

  // Governer key
  const PK1 = u8aToHex(ethers.utils.randomBytes(32));
  const governorWallet = new ethers.Wallet(PK1);
  // slice 0x04 from public key
  const uncompressedKey = governorWallet
    ._signingKey()
    .publicKey.toString()
    .slice(4);
  const typedSourceChainId = calculateTypedChainId(ChainType.Substrate, 1080);

  before(async () => {
    const usageMode: UsageMode = isCi
      ? { mode: 'docker', forcePullImage: false }
      : {
          mode: 'host',
          nodePath: path.resolve(
            '../../protocol-substrate/target/release/webb-standalone-node'
          ),
        };
    const enabledPallets: Pallet[] = [
      {
        pallet: 'VAnchorBn254',
        eventsWatcher: defaultEventsWatcherValue,
      },
      {
        pallet: 'SignatureBridge',
        eventsWatcher: defaultEventsWatcherValue,
      },
    ];

    aliceNode = await LocalProtocolSubstrate.start({
      name: 'substrate-alice',
      authority: 'alice',
      usageMode,
      ports: 'auto',
      enableLogging: false,
    });

    bobNode = await LocalProtocolSubstrate.start({
      name: 'substrate-bob',
      authority: 'bob',
      usageMode,
      ports: 'auto',
      enableLogging: false,
    });

    // Wait until we are ready and connected
    const api = await aliceNode.api();
    await api.isReady;

    const chainId = await aliceNode.getChainId();
    await aliceNode.writeConfig(`${tmpDirPath}/${aliceNode.name}.json`, {
      suri: '//Charlie',
      chainId: chainId,
      proposalSigningBackend: { type: 'Mocked', privateKey: PK1 },
      linkedAnchors: [{ type: 'Substrate', treeId: 6, chainId, pallet: 44 }],
      enabledPallets
    });

    // force set maintainer
    const setMaintainerCall = api.tx.signatureBridge.forceSetMaintainer(
      `0x${uncompressedKey}`
    );
    await aliceNode.sudoExecuteTransaction(setMaintainerCall);

    //whitelist chain
    const whitelistChainCall =
      api.tx.signatureBridge.whitelistChain(typedSourceChainId);
    await aliceNode.sudoExecuteTransaction(whitelistChainCall);

    // now start the relayer
    const relayerPort = await getPort({ port: portNumbers(8000, 8888) });
    webbRelayer = new WebbRelayer({
      commonConfig: {
        port: relayerPort
      },
      tmp: true,
      configDir: tmpDirPath,
      showLogs: false,
    });
    await webbRelayer.waitUntilReady();
  });

  it('Relayer should create and relay anchor update proposal to signature bridge for execution', async () => {
    const api = await aliceNode.api();
    const account = createAccount('//Dave');
    //create vanchor
    const createVAnchorCall = api.tx.vAnchorBn254.create(1, 30, 0);
    await aliceNode.sudoExecuteTransaction(createVAnchorCall);

    const nextTreeId = await api.query.merkleTreeBn254.nextTreeId();
    const treeId = nextTreeId.toNumber() - 1;

    // chainId
    const chainId = await aliceNode.getChainId();
    console.log('step1');
    // now we set resource through proposal execution
    const setResourceIdProposalCall = await setResourceIdProposal(
      api,
      PK1,
      treeId,
      chainId
    );
    const txSigned = await setResourceIdProposalCall.signAsync(account);
    await aliceNode.executeTransaction(txSigned);

    // vanchor deposit
    await vanchorDeposit(treeId, api, aliceNode);

    // now we wait for the proposal to be signed by mocked backend and then send data to signature bridge
    await webbRelayer.waitForEvent({
      kind: 'signing_backend',
      event: {
        backend: 'Mocked',
      },
    });

    // now we wait for proposals to be verified and executed by signature bridge through transaction queue.

    await webbRelayer.waitForEvent({
      kind: 'tx_queue',
      event: {
        ty: 'SUBSTRATE',
        chain_id: chainId.toString(),
        finalized: true,
      },
    });

    // check metrics gathered
    const responseMetricsGathered = await webbRelayer.getMetricsGathered();
    expect(responseMetricsGathered.status).equal(200);
    let metricsGathered =
      responseMetricsGathered.json() as Promise<RelayerMetricResponse>;
    metricsGathered.then((resp) => {
      console.log(resp.metrics);
      expect(resp.metrics).to.not.be.null;
    });
  });

  after(async () => {
    await aliceNode?.stop();
    await bobNode?.stop();
    await webbRelayer?.stop();
  });
});

// Helper methods, we can move them somewhere if we end up using them again.

async function setResourceIdProposal(
  api: ApiPromise,
  PK1: string,
  treeId: number,
  chainId: number
): Promise<SubmittableExtrinsic<'promise'>> {
  const functionSignature = hexToU8a('0x00000002', 32);
  const nonce = 1;
  const palletIndex = '0x2C';
  const callIndex = '0x02';
  const substrateTargetSystem = makeSubstrateTargetSystem(treeId, palletIndex);
  // set resource ID
  const resourceId = new ResourceId(
    toFixedHex(substrateTargetSystem, 20),
    ChainType.Substrate,
    chainId
  );
  const proposalHeader = new ProposalHeader(
    resourceId,
    functionSignature,
    nonce
  );
  const resourceIdUpdateProposal: SubstrateResourceIdUpdateProposal = {
    header: proposalHeader,
    newResourceId: resourceId.toString(),
    palletIndex,
    callIndex,
  };

  const proposalBytes = encodeResourceIdUpdateProposal(resourceIdUpdateProposal);
  const hash = ethers.utils.keccak256(proposalBytes);
  const msg = ethers.utils.arrayify(hash);
  // sign the message
  const sigObj = ecdsaSign(msg, hexToU8a(PK1));
  const signature = new Uint8Array([...sigObj.signature, sigObj.recid]);

  const setResourceCall = api.tx.signatureBridge.setResourceWithSignature(
    calculateTypedChainId(ChainType.Substrate, chainId),
    u8aToHex(proposalBytes),
    u8aToHex(signature)
  );
  return setResourceCall;
}

async function vanchorDeposit(
  treeId: number,
  api: ApiPromise,
  aliceNode: LocalProtocolSubstrate
) {
  const account = createAccount('//Dave');
  const chainId = '2199023256632';
  const outputChainId = BigInt(chainId);
  const secret = randomAsU8a();
  const gitRoot = child
    .execSync('git rev-parse --show-toplevel')
    .toString()
    .trim();

  const pkPath = path.join(
    // tests path
    gitRoot,
    'tests',
    'substrate-fixtures',
    'vanchor',
    'bn254',
    'x5',
    '2-2-2',
    'proving_key_uncompressed.bin'
  );
  const pk_hex = fs.readFileSync(pkPath).toString('hex');
  const pk = hexToU8a(pk_hex);

  // Creating two empty vanchor notes
  const input1 = await generateArkworksUtxoTest(
    0,
    Number(outputChainId.toString()),
    Number(outputChainId.toString()),
    0
  );
  const input2 = await generateArkworksUtxoTest(
    0,
    Number(outputChainId.toString()),
    Number(outputChainId.toString()),
    0
  );
  const publicAmount = currencyToUnitI128(10);
  // Output UTXOs configs
  const output1 = await Utxo.generateUtxo({
    curve: 'Bn254',
    backend: 'Arkworks',
    amount: publicAmount.toString(),
    chainId,
  });
  const output2 = await Utxo.generateUtxo({
    curve: 'Bn254',
    backend: 'Arkworks',
    amount: '0',
    chainId,
  });

  // Configure a new proving manager with direct call
  const provingManager = new ArkworksProvingManager(null);
  const leavesMap = {};

  const address = account.address;
  const extAmount = currencyToUnitI128(10);
  const fee = 0;
  const refund = 0;
  const assetId = new Uint8Array([254, 255, 255, 255]);
  // Empty leaves
  leavesMap[outputChainId.toString()] = [];
  const tree = await api.query.merkleTreeBn254.trees(treeId);
  const root = tree.unwrap().root.toHex();
  const rootsSet = [hexToU8a(root), hexToU8a(root)];
  const decodedAddress = decodeAddress(address);
  const { encrypted: comEnc1 } = naclEncrypt(output1.commitment, secret);
  const { encrypted: comEnc2 } = naclEncrypt(output2.commitment, secret);
  const leafId: LeafIdentifier = {
    index: 0,
    typedChainId: Number(outputChainId.toString()),
  }

  const setup: ProvingManagerSetupInput<'vanchor'> = {
    chainId: outputChainId.toString(),
    leafIds: [leafId, leafId],
    inputUtxos: [input1, input2],
    leavesMap: leavesMap,
    output: [output1, output2],
    encryptedCommitments: [comEnc1, comEnc2],
    provingKey: pk,
    publicAmount: String(publicAmount),
    roots: rootsSet,
    relayer: decodedAddress,
    recipient: decodedAddress,
    extAmount: extAmount.toString(),
    fee: fee.toString(),
    refund: String(refund),
    token: assetId,
  };

  const data = await provingManager.prove('vanchor', setup);
  const extData = {
    relayer: address,
    recipient: address,
    fee,
    refund: String(refund),
    token: assetId,
    extAmount: extAmount,
    encryptedOutput1: u8aToHex(comEnc1),
    encryptedOutput2: u8aToHex(comEnc2),
  };

  const vanchorProofData = {
    proof: `0x${data.proof}`,
    publicAmount: data.publicAmount,
    roots: rootsSet,
    inputNullifiers: data.inputUtxos.map((input) => `0x${input.nullifier}`),
    outputCommitments: data.outputNotes.map((note) =>
      u8aToHex(note.note.getLeafCommitment())
    ),
    extDataHash: data.extDataHash,
  };
<<<<<<< HEAD
=======
  //@ts-ignore
  const leafsCount = await api.derive.merkleTreeBn254.getLeafCountForTree(
    Number(treeId)
  );
  const indexBeforeInsetion = Math.max(leafsCount - 1, 0);
>>>>>>> 5fc52b91

  // now we call the vanchor transact
  const transactCall = api.tx.vAnchorBn254.transact(
    treeId,
    vanchorProofData,
    extData
  );
  const txSigned = await transactCall.signAsync(account);
  await aliceNode.executeTransaction(txSigned);
}

function currencyToUnitI128(currencyAmount: number) {
  const bn = BigNumber.from(currencyAmount);
  return bn.mul(1_000_000_000_000);
}

function createAccount(accountId: string) {
  const keyring = new Keyring({ type: 'sr25519' });
  const account = keyring.addFromUri(accountId);

  return account;
}<|MERGE_RESOLUTION|>--- conflicted
+++ resolved
@@ -57,12 +57,12 @@
 } from '../../lib/substrateWebbProposals.js';
 import pkg from 'secp256k1';
 import { makeSubstrateTargetSystem } from '../../lib/webbProposals.js';
-<<<<<<< HEAD
-import { defaultEventsWatcherValue, generateArkworksUtxoTest } from '../../lib/utils.js';
+import {
+  defaultEventsWatcherValue,
+  generateArkworksUtxoTest,
+} from '../../lib/utils.js';
 import { UsageMode } from '@webb-tools/test-utils';
-=======
 import { expect } from 'chai';
->>>>>>> 5fc52b91
 const { ecdsaSign } = pkg;
 
 describe('Substrate Signature Bridge Relaying On Vanchor Deposit <<>> Mocked Backend', function () {
@@ -127,7 +127,7 @@
       chainId: chainId,
       proposalSigningBackend: { type: 'Mocked', privateKey: PK1 },
       linkedAnchors: [{ type: 'Substrate', treeId: 6, chainId, pallet: 44 }],
-      enabledPallets
+      enabledPallets,
     });
 
     // force set maintainer
@@ -145,7 +145,7 @@
     const relayerPort = await getPort({ port: portNumbers(8000, 8888) });
     webbRelayer = new WebbRelayer({
       commonConfig: {
-        port: relayerPort
+        port: relayerPort,
       },
       tmp: true,
       configDir: tmpDirPath,
@@ -248,7 +248,9 @@
     callIndex,
   };
 
-  const proposalBytes = encodeResourceIdUpdateProposal(resourceIdUpdateProposal);
+  const proposalBytes = encodeResourceIdUpdateProposal(
+    resourceIdUpdateProposal
+  );
   const hash = ethers.utils.keccak256(proposalBytes);
   const msg = ethers.utils.arrayify(hash);
   // sign the message
@@ -339,7 +341,7 @@
   const leafId: LeafIdentifier = {
     index: 0,
     typedChainId: Number(outputChainId.toString()),
-  }
+  };
 
   const setup: ProvingManagerSetupInput<'vanchor'> = {
     chainId: outputChainId.toString(),
@@ -381,14 +383,6 @@
     ),
     extDataHash: data.extDataHash,
   };
-<<<<<<< HEAD
-=======
-  //@ts-ignore
-  const leafsCount = await api.derive.merkleTreeBn254.getLeafCountForTree(
-    Number(treeId)
-  );
-  const indexBeforeInsetion = Math.max(leafsCount - 1, 0);
->>>>>>> 5fc52b91
 
   // now we call the vanchor transact
   const transactCall = api.tx.vAnchorBn254.transact(
