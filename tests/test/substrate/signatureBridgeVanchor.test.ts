/*
 * Copyright 2022 Webb Technologies Inc.
 *
 * Licensed under the Apache License, Version 2.0 (the "License");
 * you may not use this file except in compliance with the License.
 * You may obtain a copy of the License at
 *
 * http://www.apache.org/licenses/LICENSE-2.0
 *
 * Unless required by applicable law or agreed to in writing, software
 * distributed under the License is distributed on an "AS IS" BASIS,
 * WITHOUT WARRANTIES OR CONDITIONS OF ANY KIND, either express or implied.
 * See the License for the specific language governing permissions and
 * limitations under the License.
 *
 */
// This is Substrate VAnchor Transaction Relayer Tests.
// In this test relayer on vanchor deposit will create and relay proposals to signature bridge pallet for execution

import '@webb-tools/types';
import getPort, { portNumbers } from 'get-port';
import temp from 'temp';
import path from 'path';
import fs from 'fs';
import isCi from 'is-ci';
import child from 'child_process';
import { ethers } from 'ethers';
import {
  WebbRelayer,
  Pallet,
} from '../../lib/webbRelayer.js';
import { LocalProtocolSubstrate } from '../../lib/localProtocolSubstrate.js';
import { SubmittableExtrinsic } from '@polkadot/api/types';
import {
  UsageMode,
  defaultEventsWatcherValue,
} from '../../lib/substrateNodeBase.js';
import { BigNumber } from 'ethers';
import { ApiPromise, Keyring } from '@polkadot/api';
import { u8aToHex, hexToU8a } from '@polkadot/util';
import { decodeAddress } from '@polkadot/util-crypto';
import { naclEncrypt, randomAsU8a } from '@polkadot/util-crypto';

import {
  Note,
  ProvingManagerSetupInput,
  ArkworksProvingManager,
  Utxo,
  calculateTypedChainId,
  ChainType,
  toFixedHex,
  ResourceId,
  ResourceIdUpdateProposal,
  ProposalHeader,
} from '@webb-tools/sdk-core';

import {
  encodeResourceIdUpdateProposal,
  SubstrateResourceIdUpdateProposal,
} from '../../lib/substrateWebbProposals.js';
import pkg from 'secp256k1';
import { makeSubstrateTargetSystem } from '../../lib/webbProposals.js';
const { ecdsaSign } = pkg;

<<<<<<< HEAD
describe.only('Substrate Signature Bridge Relaying On Vanchor Deposit <<>> Mocked Backend', function () {
=======
describe.skip('Substrate Signature Bridge Relaying On Vanchor Deposit <<>> Mocked Backend', function () {
>>>>>>> 89645c17
  const tmpDirPath = temp.mkdirSync();
  let aliceNode: LocalProtocolSubstrate;
  let bobNode: LocalProtocolSubstrate;
  let webbRelayer: WebbRelayer;

  // Governer key
  const PK1 = u8aToHex(ethers.utils.randomBytes(32));
  let governorWallet = new ethers.Wallet(PK1);
  // slice 0x04 from public key
  let uncompressedKey = governorWallet._signingKey().publicKey.slice(4);
  let typedSourceChainId = calculateTypedChainId(ChainType.Substrate, 1080);

  before(async () => {
    const usageMode: UsageMode = isCi
      ? { mode: 'docker', forcePullImage: false }
      : {
          mode: 'host',
          nodePath: path.resolve(
            '../../../protocol-substrate/target/release/webb-standalone-node'
          ),
        };
    const enabledPallets: Pallet[] = [
      {
        pallet: 'VAnchorBn254',
        eventsWatcher: defaultEventsWatcherValue,
      },
      {
        pallet: 'SignatureBridge',
        eventsWatcher: defaultEventsWatcherValue,
      },
    ];

    aliceNode = await LocalProtocolSubstrate.start({
      name: 'substrate-alice',
      authority: 'alice',
      usageMode,
      ports: 'auto',
      enabledPallets,
      enableLogging: false,
    });

    bobNode = await LocalProtocolSubstrate.start({
      name: 'substrate-bob',
      authority: 'bob',
      usageMode,
      ports: 'auto',
      enableLogging: false,
    });

    // Wait until we are ready and connected
    const api = await aliceNode.api();
    await api.isReady;

    let chainId = await aliceNode.getChainId();
    let palletIndex = convertToHexNumber(44);
    let substrateTargetSystem = makeSubstrateTargetSystem(6, palletIndex);
    // resource ID1
    let resourceId1 = makeResourceId(
      toHex(substrateTargetSystem, 20),
      ChainIdType.SUBSTRATE,
      chainId
    );
    let res: `0x${string}` = `0x${resourceId1.slice(2)}`;
    console.log('this ia resource : {}', res);

    await aliceNode.writeConfig(`${tmpDirPath}/${aliceNode.name}.json`, {
      suri: '//Charlie',
      chainId: chainId,
      proposalSigningBackend: { type: 'Mocked', privateKey: PK1 },
      linkedAnchors: [{ type: 'Raw', resourceId: res }],
    });

    //force set maintainer
    let setMaintainerCall = api.tx.signatureBridge.forceSetMaintainer(
      hexToU8a(uncompressedKey)
    );
    await aliceNode.sudoExecuteTransaction(setMaintainerCall);

    //whitelist chain
    let whitelistChainCall =
      api.tx.signatureBridge.whitelistChain(typedSourceChainId);
    await aliceNode.sudoExecuteTransaction(whitelistChainCall);

    // now start the relayer
    const relayerPort = await getPort({ port: portNumbers(8000, 8888) });
    webbRelayer = new WebbRelayer({
      port: relayerPort,
      tmp: true,
      configDir: tmpDirPath,
      showLogs: true,
    });
    await webbRelayer.waitUntilReady();
  });

  it('Relayer should create and relay anchor update proposal to signature bridge for execution', async () => {
    const api = await aliceNode.api();
    const account = createAccount('//Dave');
    //create vanchor
    let createVAnchorCall = api.tx.vAnchorBn254!.create!(1, 30, 0);
    await aliceNode.sudoExecuteTransaction(createVAnchorCall);

    const nextTreeId = await api.query.merkleTreeBn254.nextTreeId();
    const treeId = nextTreeId.toNumber() - 1;

    // chainId
    let chainId = await aliceNode.getChainId();

    // now we set resource through proposal execution
    let setResourceIdProposalCall = await setResourceIdProposal(
      api,
      PK1,
      treeId,
      chainId
    );
    const txSigned = await setResourceIdProposalCall.signAsync(account);
    await aliceNode.executeTransaction(txSigned);

    // vanchor deposit
    await vanchorDeposit(treeId, api, aliceNode);

    // now we wait for the proposal to be signed by mocked backend and then send data to signature bridge
    await webbRelayer.waitForEvent({
      kind: 'signing_backend',
      event: {
        backend: 'Mocked',
      },
    });

    // now we wait for proposals to be verified and executed by signature bridge through transaction queue.

    await webbRelayer.waitForEvent({
      kind: 'tx_queue',
      event: {
        ty: 'SUBSTRATE',
        chain_id: chainId.toString(),
        finalized: true,
      },
    });
  });

  after(async () => {
    await aliceNode?.stop();
    await bobNode?.stop();
    await webbRelayer?.stop();
  });
});

// Helper methods, we can move them somewhere if we end up using them again.

async function setResourceIdProposal(
  api: ApiPromise,
  PK1: string,
  treeId: number,
  chainId: number
): Promise<SubmittableExtrinsic<'promise'>> {
  let functionSignature = hexToU8a('0x00000000', 32);
  let nonce = 1;
  let palletIndex = '0x2C';
  let callIndex = '0x02';
  let substrateTargetSystem = makeSubstrateTargetSystem(treeId, palletIndex);
  // set resource ID
  let resourceId = new ResourceId(
    toFixedHex(substrateTargetSystem, 20),
    ChainType.Substrate,
    chainId
  );
  const proposalHeader = new ProposalHeader(resourceId, functionSignature, nonce);
  const resourceIdUpdateProposal: SubstrateResourceIdUpdateProposal = {
    header: proposalHeader,
    newResourceId: resourceId.toString(),
    palletIndex,
    callIndex
  };

  let proposalBytes = encodeResourceIdUpdateProposal(resourceIdUpdateProposal);
  let hash = ethers.utils.keccak256(proposalBytes);
  let msg = ethers.utils.arrayify(hash);
  // sign the message
  const sigObj = ecdsaSign(msg, hexToU8a(PK1));
  let signature = new Uint8Array([...sigObj.signature, sigObj.recid]);
  // execute proposal call to handler
  let executeSetProposalCall =
    api.tx.vAnchorHandlerBn254.executeSetResourceProposal(resourceId.toU8a());
  let setResourceCall = api.tx.signatureBridge!.setResourceWithSignature!(
    calculateTypedChainId(ChainType.Substrate, chainId),
    executeSetProposalCall,
    u8aToHex(proposalBytes),
    u8aToHex(signature)
  );
  return setResourceCall;
}

async function vanchorDeposit(
  treeId: number,
  api: ApiPromise,
  aliceNode: LocalProtocolSubstrate
) {
  const account = createAccount('//Dave');
  const chainId = '2199023256632';
  const outputChainId = BigInt(chainId);
  const secret = randomAsU8a();
  const gitRoot = child
    .execSync('git rev-parse --show-toplevel')
    .toString()
    .trim();

  const pkPath = path.join(
    // tests path
    gitRoot,
    'tests',
    'substrate-fixtures',
    'vanchor',
    'bn254',
    'x5',
    '2-2-2',
    'proving_key_uncompressed.bin'
  );
  const pk_hex = fs.readFileSync(pkPath).toString('hex');
  const pk = hexToU8a(pk_hex);

  // Creating two empty vanchor notes
  const note1 = await generateVAnchorNote(
    0,
    Number(outputChainId.toString()),
    Number(outputChainId.toString()),
    0
  );
  const note2 = await note1.getDefaultUtxoNote();
  const publicAmount = currencyToUnitI128(10);
  const notes = [note1, note2];
  // Output UTXOs configs
  const output1 = await Utxo.generateUtxo({
    curve: 'Bn254',
    backend: 'Arkworks',
    amount: publicAmount.toString(),
    chainId,
  });
  const output2 = await Utxo.generateUtxo({
    curve: 'Bn254',
    backend: 'Arkworks',
    amount: '0',
    chainId,
  });

  // Configure a new proving manager with direct call
  const provingManager = new ArkworksProvingManager(null);
  const leavesMap: any = {};

  const address = account.address;
  const extAmount = currencyToUnitI128(10);
  const fee = 0;
  // Empty leaves
  leavesMap[outputChainId.toString()] = [];
  const tree = await api.query.merkleTreeBn254.trees(treeId);
  const root = tree.unwrap().root.toHex();
  const rootsSet = [hexToU8a(root), hexToU8a(root)];
  const decodedAddress = decodeAddress(address);
  const { encrypted: comEnc1 } = naclEncrypt(output1.commitment, secret);
  const { encrypted: comEnc2 } = naclEncrypt(output2.commitment, secret);

  const setup: ProvingManagerSetupInput<'vanchor'> = {
    chainId: outputChainId.toString(),
    indices: [0, 0],
    inputNotes: notes,
    leavesMap: leavesMap,
    output: [output1, output2],
    encryptedCommitments: [comEnc1, comEnc2],
    provingKey: pk,
    publicAmount: String(publicAmount),
    roots: rootsSet,
    relayer: decodedAddress,
    recipient: decodedAddress,
    extAmount: extAmount.toString(),
    fee: fee.toString(),
  };

  const data = await provingManager.prove('vanchor', setup);
  const extData = {
    relayer: address,
    recipient: address,
    fee,
    extAmount: extAmount,
    encryptedOutput1: u8aToHex(comEnc1),
    encryptedOutput2: u8aToHex(comEnc2),
  };

  let vanchorProofData = {
    proof: `0x${data.proof}`,
    publicAmount: data.publicAmount,
    roots: rootsSet,
    inputNullifiers: data.inputUtxos.map((input) => `0x${input.nullifier}`),
    outputCommitments: data.outputNotes.map((note) =>
      u8aToHex(note.note.getLeafCommitment())
    ),
    extDataHash: data.extDataHash,
  };
  const leafsCount = await api.derive.merkleTreeBn254.getLeafCountForTree(
    Number(treeId)
  );
  const indexBeforeInsetion = Math.max(leafsCount - 1, 0);

  // now we call the vanchor transact
  let transactCall = api.tx.vAnchorBn254!.transact!(
    treeId,
    vanchorProofData,
    extData
  );
  const txSigned = await transactCall.signAsync(account);
  await aliceNode.executeTransaction(txSigned);
}

function currencyToUnitI128(currencyAmount: number) {
  let bn = BigNumber.from(currencyAmount);
  return bn.mul(1_000_000_000_000);
}

async function generateVAnchorNote(
  amount: number,
  chainId: number,
  outputChainId: number,
  index?: number
) {
  const note = await Note.generateNote({
    amount: String(amount),
    backend: 'Arkworks',
    curve: 'Bn254',
    denomination: String(18),
    exponentiation: String(5),
    hashFunction: 'Poseidon',
    index,
    protocol: 'vanchor',
    sourceChain: String(chainId),
    sourceIdentifyingData: '1',
    targetChain: String(outputChainId),
    targetIdentifyingData: '1',
    tokenSymbol: 'WEBB',
    version: 'v2',
    width: String(5),
  });

  return note;
}

function createAccount(accountId: string): any {
  const keyring = new Keyring({ type: 'sr25519' });
  const account = keyring.addFromUri(accountId);

  return account;
}<|MERGE_RESOLUTION|>--- conflicted
+++ resolved
@@ -62,11 +62,7 @@
 import { makeSubstrateTargetSystem } from '../../lib/webbProposals.js';
 const { ecdsaSign } = pkg;
 
-<<<<<<< HEAD
 describe.only('Substrate Signature Bridge Relaying On Vanchor Deposit <<>> Mocked Backend', function () {
-=======
-describe.skip('Substrate Signature Bridge Relaying On Vanchor Deposit <<>> Mocked Backend', function () {
->>>>>>> 89645c17
   const tmpDirPath = temp.mkdirSync();
   let aliceNode: LocalProtocolSubstrate;
   let bobNode: LocalProtocolSubstrate;
