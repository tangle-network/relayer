// This our basic Substrate Transaction Relayer Tests.
// These are for testing the basic relayer functionality. which is just relay transactions for us.

import { expect } from 'chai';
import getPort, { portNumbers } from 'get-port';
import temp from 'temp';
import path from 'path';
import fs from 'fs';
import isCi from 'is-ci';
import child from 'child_process';
import { WebbRelayer } from '../lib/webbRelayer.js';
import { LocalProtocolSubstrate } from '../lib/localProtocolSubstrate.js';
import { UsageMode } from '../lib/substrateNodeBase.js';
import { ApiPromise, Keyring } from '@polkadot/api';
import { u8aToHex, hexToU8a } from '@polkadot/util';
import { SubmittableExtrinsic } from '@polkadot/api/types';
import { decodeAddress } from '@polkadot/util-crypto';
import {
  Note,
  NoteGenInput,
  ProvingManagerSetupInput,
  ProvingManagerWrapper,
} from '@webb-tools/sdk-core';

describe('Substrate Transaction Relayer', function () {
  this.timeout(60000);
  const tmpDirPath = temp.mkdirSync();
  let aliceNode: LocalProtocolSubstrate;
  let bobNode: LocalProtocolSubstrate;

  let webbRelayer: WebbRelayer;

  before(async () => {
    const usageMode: UsageMode = isCi
      ? { mode: 'docker', forcePullImage: false }
      : {
          mode: 'host',
          nodePath: path.resolve(
            '../../protocol-substrate/target/release/webb-standalone-node'
          ),
        };

    aliceNode = await LocalProtocolSubstrate.start({
      name: 'substrate-alice',
      authority: 'alice',
      usageMode,
      ports: 'auto'
    });

    bobNode = await LocalProtocolSubstrate.start({
      name: 'substrate-bob',
      authority: 'bob',
      usageMode,
      ports: 'auto'
    });

    await aliceNode.writeConfig({
      path: `${tmpDirPath}/${aliceNode.name}.json`,
      suri: '//Charlie',
    });

    // now start the relayer
    const relayerPort = await getPort({ port: portNumbers(8000, 8888) });
    webbRelayer = new WebbRelayer({
      port: relayerPort,
      tmp: true,
      configDir: tmpDirPath,
      showLogs: false,
    });
    await webbRelayer.waitUntilReady();
  });

  it('Simple Mixer Transaction', async () => {
    const api = await aliceNode.api();
<<<<<<< HEAD
    const account = createAccount('//Charlie');
    const note = await makeDeposit(api, aliceNode, account);
    const withdrawalProof = await initWithdrawal(api, webbRelayer, account, note);
=======
    const { tx, note } = await createMixerDepositTx(api);
    const keyring = new Keyring({ type: 'sr25519' });
    const charlie = keyring.addFromUri('//Charlie');
    // send the deposit transaction.
    const txSigned = await tx.signAsync(charlie);
    await aliceNode.executeTransaction(txSigned);
    // next we need to prepare the withdrawal transaction.
    const withdrawalProof = await createMixerWithdrawProof(api, note, {
      recipient: charlie.address,
      relayer: charlie.address,
      fee: 0,
      refund: 0,
    });
    // ping the relayer!
    await webbRelayer.ping();

>>>>>>> 133c75d2
    // get the initial balance
    // @ts-ignore
    let { nonce, data: balance } = await api.query.system.account(withdrawalProof.recipient);
    let initialBalance = balance.free.toBigInt();
    console.log(`balance before withdrawal is ${balance.free.toBigInt()}`);
    // now we need to submit the withdrawal transaction.
    const txHash = await webbRelayer.substrateMixerWithdraw({
      chain: aliceNode.name,
      id: withdrawalProof.id,
      proof: Array.from(hexToU8a(withdrawalProof.proofBytes)),
      root: Array.from(hexToU8a(withdrawalProof.root)),
      nullifierHash: Array.from(hexToU8a(withdrawalProof.nullifierHash)),
      refund: withdrawalProof.refund,
      fee: withdrawalProof.fee,
      recipient: withdrawalProof.recipient,
      relayer: withdrawalProof.relayer,
    });
    expect(txHash).to.be.not.null;

    // get the balance after withdrawal is done and see if it increases
    // @ts-ignore
    const { nonce: nonceAfter, data: balanceAfter } = await api.query.system.account(withdrawalProof.recipient);
    let balanceAfterWithdraw = balanceAfter.free.toBigInt();
    console.log(`balance after withdrawal is ${balanceAfter.free.toBigInt()}`);
    expect(balanceAfterWithdraw > initialBalance);
  });

  it('Should fail to withdraw if address is invalid', async () => {
    const api = await aliceNode.api();
    const account = createAccount('//Dave');
    const note = await makeDeposit(api, aliceNode, account);
    const withdrawalProof = await initWithdrawal(api, webbRelayer, account, note);

    const invalidAddress = "5DAAnrj7VHTznn2AWBemMuyBwZWs6FNFjdyVXUeYum3PTXFy";

    // now we need to submit the withdrawal transaction.
    try {
      // try to withdraw with invalid address
      await webbRelayer.substrateMixerWithdraw({
        chain: aliceNode.name,
        id: withdrawalProof.id,
        proof: Array.from(hexToU8a(withdrawalProof.proofBytes)),
        root: Array.from(hexToU8a(withdrawalProof.root)),
        nullifierHash: Array.from(hexToU8a(withdrawalProof.nullifierHash)),
        refund: withdrawalProof.refund,
        fee: withdrawalProof.fee,
        recipient: invalidAddress,
        relayer: invalidAddress,
      });
    } catch (e) {
      console.log(`error is ${e}`);

      // Expect an error to be thrown
      expect(e).to.not.be.null
      // Runtime Error that indicates invalid withdrawal proof
      expect(e).to.contain("Runtime error: RuntimeError(Module { index: 40, error: 1 }");
    }
  });

  it('Should fail to withdraw if proof is invalid', async () => {
    const api = await aliceNode.api();
    const account = createAccount('//Eve');
    const note = await makeDeposit(api, aliceNode, account);
    const withdrawalProof = await initWithdrawal(api, webbRelayer, account, note);

    const proofBytes = hexToU8a(withdrawalProof.proofBytes);
    proofBytes[1] |= 0x42;
    const invalidProofBytes = u8aToHex(proofBytes);
    expect(withdrawalProof.proofBytes).to.not.eq(invalidProofBytes);

    // now we need to submit the withdrawal transaction.
    try {
      // try to withdraw with invalid address
      await webbRelayer.substrateMixerWithdraw({
        chain: aliceNode.name,
        id: withdrawalProof.id,
        proof: Array.from(hexToU8a(invalidProofBytes)),
        root: Array.from(hexToU8a(withdrawalProof.root)),
        nullifierHash: Array.from(hexToU8a(withdrawalProof.nullifierHash)),
        refund: withdrawalProof.refund,
        fee: withdrawalProof.fee,
        recipient: withdrawalProof.recipient,
        relayer: withdrawalProof.relayer,
      });
    } catch (e) {
      console.log(`error is ${e}`);

      // Expect an error to be thrown
      expect(e).to.not.be.null
      // Runtime Error that indicates invalid withdrawal proof
      expect(e).to.contain("Runtime error: RuntimeError(Module { index: 40, error: 1 }");
    }
  });

  it('Should fail to withdraw if fee is not expected', async () => {
    const api = await aliceNode.api();
    const account = createAccount('//Ferdie');
    const note = await makeDeposit(api, aliceNode, account);
    const withdrawalProof = await initWithdrawal(api, webbRelayer, account, note);

    const invalidFee = 100;

    // now we need to submit the withdrawal transaction.
    try {
      // try to withdraw with invalid address
      await webbRelayer.substrateMixerWithdraw({
        chain: aliceNode.name,
        id: withdrawalProof.id,
        proof: Array.from(hexToU8a(withdrawalProof.proofBytes)),
        root: Array.from(hexToU8a(withdrawalProof.root)),
        nullifierHash: Array.from(hexToU8a(withdrawalProof.nullifierHash)),
        refund: withdrawalProof.refund,
        fee: invalidFee,
        recipient: withdrawalProof.recipient,
        relayer: withdrawalProof.relayer,
      });
    } catch (e) {
      console.log(`error is ${e}`);

      // Expect an error to be thrown
      expect(e).to.not.be.null
      // Runtime Error that indicates invalid withdrawal proof
      expect(e).to.contain("Runtime error: RuntimeError(Module { index: 40, error: 1 }");
    }
  });


  after(async () => {
    await aliceNode?.stop();
    await bobNode?.stop();
    await webbRelayer?.stop();
  });
});

// Helper methods, we can move them somewhere if we end up using them again.

async function createMixerDepositTx(api: ApiPromise): Promise<{
  tx: SubmittableExtrinsic<'promise'>;
  note: Note;
}> {
  const noteInput: NoteGenInput = {
    protocol: 'mixer',
    version: 'v2',
    sourceChain: '5',
    targetChain: '5',
    sourceIdentifyingData: '3',
    targetIdentifyingData: '3',
    tokenSymbol: 'WEBB',
    amount: '1',
    denomination: '18',
    backend: 'Arkworks',
    hashFunction: 'Poseidon',
    curve: 'Bn254',
    width: '3',
    exponentiation: '5',
  };
  const note = await Note.generateNote(noteInput);
  const treeId = 0;
  const leaf = note.getLeaf();
  const tx = api.tx.mixerBn254!.deposit!(treeId, leaf);
  return { tx, note };
}

type WithdrawalOpts = {
  relayer: string;
  recipient: string;
  fee?: number;
  refund?: number;
};

type WithdrawalProof = {
  id: number;
  proofBytes: string;
  root: string;
  nullifierHash: string;
  recipient: string;
  relayer: string;
  fee: number;
  refund: number;
};

async function createMixerWithdrawProof(
  api: ApiPromise,
  note: any,
  opts: WithdrawalOpts
): Promise<WithdrawalProof> {
  try {
    const recipientAddressHex = u8aToHex(decodeAddress(opts.recipient)).replace(
      '0x',
      ''
    );
    const relayerAddressHex = u8aToHex(decodeAddress(opts.relayer)).replace(
      '0x',
      ''
    );
    const treeId = 0;
    //@ts-ignore
    const getLeaves = api.rpc.mt.getLeaves;
    const treeLeaves: Uint8Array[] = await getLeaves(treeId, 0, 500);
    const pm = new ProvingManagerWrapper('direct-call');
    const leafHex = u8aToHex(note.getLeaf());
    const leafIndex = treeLeaves.findIndex((l) => u8aToHex(l) === leafHex);
    expect(leafIndex).to.be.greaterThan(-1);
    const gitRoot = child
      .execSync('git rev-parse --show-toplevel')
      .toString()
      .trim();
    const provingKeyPath = path.join(
      gitRoot,
      'tests',
      'protocol-substrate-fixtures',
      'mixer',
      'bn254',
      'x5',
      'proving_key_uncompressed.bin'
    );
    const provingKey = fs.readFileSync(provingKeyPath);

    const proofInput: ProvingManagerSetupInput = {
      note: note.serialize(),
      relayer: relayerAddressHex,
      recipient: recipientAddressHex,
      leaves: treeLeaves,
      leafIndex,
      fee: opts.fee === undefined ? 0 : opts.fee,
      refund: opts.refund === undefined ? 0 : opts.refund,
      provingKey,
    };
    const zkProof = await pm.proof(proofInput);
    return {
      id: treeId,
      proofBytes: `0x${zkProof.proof}`,
      root: `0x${zkProof.root}`,
      nullifierHash: `0x${zkProof.nullifierHash}`,
      recipient: opts.recipient,
      relayer: opts.relayer,
      fee: opts.fee === undefined ? 0 : opts.fee,
      refund: opts.refund === undefined ? 0 : opts.refund,
    };
  } catch (error) {
    //@ts-ignore
    console.error(error.error_message);
    //@ts-ignore
    console.error(error.code);
    throw error;
  }
}

function createAccount(accountId: string): any {
  const keyring = new Keyring({ type: 'sr25519' });
  const account = keyring.addFromUri(accountId);

  return account;
}

async function makeDeposit(api: any, aliceNode: any, account: any):  Promise<any> {
  const { tx, note } = await createMixerDepositTx(api);

  // send the deposit transaction.
  const txSigned = tx.sign(account);
  await aliceNode.executeTransaction(txSigned);

  return note;
}

async function initWithdrawal(api: any, webbRelayer: any, account: any, note: any): Promise<WithdrawalProof> {
  // next we need to prepare the withdrawal transaction.
  // create correct proof with right address
  const withdrawalProof = await createMixerWithdrawProof(api, note, {
    recipient: account.address,
    relayer: account.address,
  });
  // ping the relayer!
  await webbRelayer.ping();

  return withdrawalProof;
}
<|MERGE_RESOLUTION|>--- conflicted
+++ resolved
@@ -72,11 +72,6 @@
 
   it('Simple Mixer Transaction', async () => {
     const api = await aliceNode.api();
-<<<<<<< HEAD
-    const account = createAccount('//Charlie');
-    const note = await makeDeposit(api, aliceNode, account);
-    const withdrawalProof = await initWithdrawal(api, webbRelayer, account, note);
-=======
     const { tx, note } = await createMixerDepositTx(api);
     const keyring = new Keyring({ type: 'sr25519' });
     const charlie = keyring.addFromUri('//Charlie');
@@ -93,7 +88,6 @@
     // ping the relayer!
     await webbRelayer.ping();
 
->>>>>>> 133c75d2
     // get the initial balance
     // @ts-ignore
     let { nonce, data: balance } = await api.query.system.account(withdrawalProof.recipient);
