--- conflicted
+++ resolved
@@ -9,15 +9,8 @@
 import isCi from 'is-ci';
 import child from 'child_process';
 import { WebbRelayer } from '../lib/webbRelayer.js';
-<<<<<<< HEAD
-import {
-  LocalProtocolSubstrate, NodeOptions,
-  UsageMode,
-} from '../lib/localProtocolSubstrate.js';
-=======
 import { LocalProtocolSubstrate } from '../lib/localProtocolSubstrate.js';
 import { UsageMode } from '../lib/substrateNodeBase.js';
->>>>>>> c8b2d942
 import { ApiPromise, Keyring } from '@polkadot/api';
 import { u8aToHex, hexToU8a } from '@polkadot/util';
 import { SubmittableExtrinsic } from '@polkadot/api/types';
@@ -28,7 +21,6 @@
   ProvingManagerSetupInput,
   ProvingManagerWrapper,
 } from '@webb-tools/sdk-core';
-import {ethers} from "ethers";
 
 describe('Substrate Transaction Relayer', function () {
   this.timeout(60000);
@@ -112,11 +104,11 @@
     // ping the relayer!
     await webbRelayer.ping();
 
+    // get the initial balance
     // @ts-ignore
     let { nonce, data: balance } = await api.query.system.account(charlie.address);
     let initialBalance = balance.free.toBigInt();
     console.log(`balance before withdrawal is ${balance.free.toBigInt()}`);
-
     // now we need to submit the withdrawal transaction.
     const txHash = await webbRelayer.substrateMixerWithdraw({
       chain: aliceNode.name,
@@ -131,12 +123,12 @@
     });
     expect(txHash).to.be.not.null;
 
+    // get the balance after withdrawal is done and see if it increases
     // @ts-ignore
     const { nonce: nonceAfter, data: balanceAfter } = await api.query.system.account(charlie.address);
     let balanceAfterWithdraw = balanceAfter.free.toBigInt();
     console.log(`balance after withdrawal is ${balanceAfter.free.toBigInt()}`);
     expect(balanceAfterWithdraw > initialBalance).true;
-
   });
 
   after(async () => {
