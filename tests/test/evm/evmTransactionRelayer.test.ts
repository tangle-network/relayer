/*
 * Copyright 2022 Webb Technologies Inc.
 *
 * Licensed under the Apache License, Version 2.0 (the "License");
 * you may not use this file except in compliance with the License.
 * You may obtain a copy of the License at
 *
 * http://www.apache.org/licenses/LICENSE-2.0
 *
 * Unless required by applicable law or agreed to in writing, software
 * distributed under the License is distributed on an "AS IS" BASIS,
 * WITHOUT WARRANTIES OR CONDITIONS OF ANY KIND, either express or implied.
 * See the License for the specific language governing permissions and
 * limitations under the License.
 *
 */
// This our basic EVM Transaction Relayer Tests.
// These are for testing the basic relayer functionality. which is just relay transactions for us.

import { expect } from 'chai';
import { Bridges, Tokens, Anchors } from '@webb-tools/protocol-solidity';
import { ethers } from 'ethers';
import temp from 'temp';
import { LocalChain } from '../../lib/localTestnet.js';
import {
  calculateRelayerFees,
  defaultWithdrawConfigValue,
  EnabledContracts,
  LeavesCacheResponse,
  WebbRelayer,
} from '../../lib/webbRelayer.js';
import getPort, { portNumbers } from 'get-port';
import { IAnchorDeposit } from '@webb-tools/interfaces/src/anchor';
import { u8aToHex } from '@polkadot/util';

describe('EVM Transaction Relayer', function () {
  const tmpDirPath = temp.mkdirSync();
  let localChain1: LocalChain;
  let localChain2: LocalChain;
  let signatureBridge: Bridges.SignatureBridge;
  let wallet1: ethers.Wallet;
  let wallet2: ethers.Wallet;

  let webbRelayer: WebbRelayer;

  before(async () => {
    const PK1 = u8aToHex(ethers.utils.randomBytes(32));
    const PK2 = u8aToHex(ethers.utils.randomBytes(32));
    // first we need to start local evm node.
    const localChain1Port = await getPort({
      port: portNumbers(3333, 4444),
    });
    const enabledContracts: EnabledContracts[] = [
      {
        contract: 'Anchor',
      },
    ];
    localChain1 = new LocalChain({
      port: localChain1Port,
      chainId: 5001,
      name: 'Hermes',
      populatedAccounts: [
        {
          secretKey: PK1,
          balance: ethers.utils.parseEther('100000').toHexString(),
        },
      ],
      enabledContracts: enabledContracts,
    });

    const localChain2Port = await getPort({
      port: portNumbers(3333, 4444),
    });
    localChain2 = new LocalChain({
      port: localChain2Port,
      chainId: 5002,
      name: 'Athena',
      populatedAccounts: [
        {
          secretKey: PK2,
          balance: ethers.utils.parseEther('100000').toHexString(),
        },
      ],
      enabledContracts: enabledContracts,
    });

    wallet1 = new ethers.Wallet(PK1, localChain1.provider());
    wallet2 = new ethers.Wallet(PK2, localChain2.provider());
    // Deploy the token.
    const localToken1 = await localChain1.deployToken(
      'Webb Token',
      'WEBB',
      wallet1
    );
    const localToken2 = await localChain2.deployToken(
      'Webb Token',
      'WEBB',
      wallet2
    );

    signatureBridge = await localChain1.deploySignatureBridge(
      localChain2,
      localToken1,
      localToken2,
      wallet1,
      wallet2
    );
    // save the chain configs.
    await localChain1.writeConfig(`${tmpDirPath}/${localChain1.name}.json`, {
      signatureBridge,
      proposalSigningBackend: { type: 'Mocked', privateKey: PK1 },
      withdrawConfig: defaultWithdrawConfigValue
      
    });
    await localChain2.writeConfig(`${tmpDirPath}/${localChain2.name}.json`, {
      signatureBridge,
      proposalSigningBackend: { type: 'Mocked', privateKey: PK2 },
    });

    // get the anhor on localchain1
    const anchor = signatureBridge.getAnchor(
      localChain1.chainId,
      ethers.utils.parseEther('1')
    )!;
    await anchor.setSigner(wallet1);
    // approve token spending
    const tokenAddress = signatureBridge.getWebbTokenAddress(
      localChain1.chainId
    )!;
    const token = await Tokens.MintableToken.tokenFromAddress(
      tokenAddress,
      wallet1
    );
    await token.approveSpending(anchor.contract.address);
    await token.mintTokens(wallet1.address, ethers.utils.parseEther('5'));

    // do the same but on localchain2
    const anchor2 = signatureBridge.getAnchor(
      localChain2.chainId,
      ethers.utils.parseEther('1')
    )!;
    await anchor2.setSigner(wallet2);
    const tokenAddress2 = signatureBridge.getWebbTokenAddress(
      localChain2.chainId
    )!;
    const token2 = await Tokens.MintableToken.tokenFromAddress(
      tokenAddress2,
      wallet2
    );

    await token2.approveSpending(anchor2.contract.address);
    await token2.mintTokens(wallet2.address, ethers.utils.parseEther('5'));

    // now start the relayer
    const relayerPort = await getPort({ port: portNumbers(9955, 9999) });
    webbRelayer = new WebbRelayer({
      port: relayerPort,
      tmp: true,
      configDir: tmpDirPath,
      showLogs: false,
    });
    await webbRelayer.waitUntilReady();
  });

  it('number of deposits made should be equal to number of leaves in cache', async () => {
    this.retries(0);
    let anchor1 = await setUpAnchor(signatureBridge, localChain1.chainId);

    // set signer
    await anchor1.setSigner(wallet1);
    const tokenAddress = signatureBridge.getWebbTokenAddress(
      localChain1.chainId
    )!;
    // get token

    const token = await Tokens.MintableToken.tokenFromAddress(
      tokenAddress,
      wallet1
    );
    // mint tokens to the account everytime.
    await token.mintTokens(wallet1.address, ethers.utils.parseEther('1000'));
    // check webbBalance
    const webbBalance = await token.getBalance(wallet1.address);
    expect(webbBalance.toBigInt() > ethers.utils.parseEther('1').toBigInt()).to
      .be.true;
    // Make multiple deposits
    const noOfDeposit = 5;
    for (let i = 0, len = noOfDeposit; i < len; i++) {
      await anchor1.deposit(localChain2.chainId);
    }
    // now we wait for all deposit to be saved in LeafStorageCache
    await webbRelayer.waitForEvent({
      kind: 'leaves_store',
      event: {
        leaf_index: (noOfDeposit - 1).toString(),
      },
    });

    // now we call relayer leaf API to check no of leaves stored in LeafStorageCache
    // are equal to no of deposits made.
    const chainId = localChain1.underlyingChainId.toString(16);
    const response = await webbRelayer.getLeavesEvm(
      chainId,
      anchor1.contract.address
    );
    expect(response.status).equal(200);
    let leavesStore = response.json() as Promise<LeavesCacheResponse>;
    leavesStore.then(resp => {
        expect(noOfDeposit).to.equal(resp.leaves.length);
    });
  });

  it('should relay same transaction on same chain', async () => {
    // we will use chain1 as an example here.
    let anchor1 = await setUpAnchor(signatureBridge, localChain1.chainId);

    await anchor1.setSigner(wallet1);
    const tokenAddress = signatureBridge.getWebbTokenAddress(
      localChain1.chainId
    )!;
    const token = await Tokens.MintableToken.tokenFromAddress(
      tokenAddress,
      wallet1
    );
    // mint tokins to the account everytime.
    await token.mintTokens(wallet1.address, ethers.utils.parseEther('5'));
    const webbBalance = await token.getBalance(wallet1.address);
    expect(webbBalance.toBigInt() > ethers.utils.parseEther('1').toBigInt()).to
      .be.true;
    // now we are ready to do the deposit.
    const depositInfo = await anchor1.deposit(localChain1.chainId);
    const recipient = new ethers.Wallet(
      ethers.utils.randomBytes(32),
      localChain1.provider()
    );

    const relayerInfo = await webbRelayer.info();
    const localChain1Info = relayerInfo.evm[localChain1.underlyingChainId];
    const relayerFeePercentage =
      localChain1Info?.contracts.find(
        (c) => c.address === anchor1.contract.address
      )?.withdrawConfig?.withdrawFeePercentage ?? 0;

    // check balance of recipient before withdrawal
    let webbBalanceOfRecipient = await token.getBalance(recipient.address);
    let initialBalanceOfRecipient = webbBalanceOfRecipient.toBigInt();

    const { publicInputs, extData } = await anchor1.setupWithdraw(
      depositInfo.deposit,
      depositInfo.index,
      recipient.address,
      wallet1.address,
      calculateRelayerFees(
        anchor1.denomination!,
        relayerFeePercentage
      ).toBigInt(),
      0
    );
    // ping the relayer!
    await webbRelayer.ping();
    // now send the withdrawal request.
    const txHash = await webbRelayer.anchorWithdraw(
      localChain1.underlyingChainId.toString(),
      anchor1.getAddress(),
      publicInputs,
      extData
    );
    expect(txHash).to.be.string;

    webbBalanceOfRecipient = await token.getBalance(recipient.address);
    let balanceOfRecipientAfterWithdraw = webbBalanceOfRecipient.toBigInt();

    // check that recipient balance has increased
    expect(balanceOfRecipientAfterWithdraw > initialBalanceOfRecipient);
  });

  it('Should fail to withdraw if address is invalid', async () => {
    // we will use chain1 as an example here.
    let anchor1 = await setUpAnchor(signatureBridge, localChain1.chainId);
    let depositInfo = await makeDeposit(
      signatureBridge,
      anchor1,
      wallet1,
      localChain1.chainId
    );

    const { publicInputs, extData } = await initWithdrawal(
      localChain1,
      webbRelayer,
      anchor1,
      wallet1,
      depositInfo
    );

    // now send the withdrawal request with a wrong recipient address
    try {
      await webbRelayer.anchorWithdraw(
        localChain1.underlyingChainId.toString(),
        wallet2.address,
        publicInputs,
        extData
      );
    } catch (e) {
      expect(e).to.not.be.null;
      expect(e).to.be.eq(`unsupportedContract`);
    }
  });

  it('Should fail to withdraw if proof is invalid', async () => {
    // we will use chain1 as an example here.
    let anchor1 = await setUpAnchor(signatureBridge, localChain1.chainId);
    let depositInfo = await makeDeposit(
      signatureBridge,
      anchor1,
      wallet1,
      localChain1.chainId
    );

    let { publicInputs, extData } = await initWithdrawal(
      localChain1,
      webbRelayer,
      anchor1,
      wallet1,
      depositInfo
    );

    const invalidProof = '0xef4b4f4d7554be477e828636a4e69b3f44d18ec0';
    publicInputs.proof = invalidProof;

    // now send the withdrawal request with a wrong recipient address
    try {
      await webbRelayer.anchorWithdraw(
        localChain1.underlyingChainId.toString(),
        anchor1.getAddress(),
        publicInputs,
        extData
      );
    } catch (e) {
      expect(e).to.not.be.null;
      expect(JSON.stringify(e)).to.contain(
        `VM Exception while processing transaction`
      );
    }
  });

  it('Should fail to withdraw if fee is not expected', async () => {
    // we will use chain1 as an example here.
    let anchor1 = await setUpAnchor(signatureBridge, localChain1.chainId);
    let depositInfo = await makeDeposit(
      signatureBridge,
      anchor1,
      wallet1,
      localChain1.chainId
    );

    const { publicInputs, extData } = await initWithdrawal(
      localChain1,
      webbRelayer,
      anchor1,
      wallet1,
      depositInfo
    );

    extData.fee = 100;
    // now send the withdrawal request with a wrong recipient address
    try {
      await webbRelayer.anchorWithdraw(
        localChain1.underlyingChainId.toString(),
        anchor1.getAddress(),
        publicInputs,
        extData
      );
    } catch (e) {
      expect(e).to.not.be.null;
      expect(e).to.be.eq(`unsupportedContract`);
    }
  });

  after(async () => {
    await localChain1?.stop();
    await localChain2?.stop();
    await webbRelayer?.stop();
  });
});

async function setUpAnchor(
  signatureBridge: Bridges.SignatureBridge,
  chainId: number
): Promise<Anchors.Anchor> {
  const anchor1 = signatureBridge.getAnchor(
    chainId,
    ethers.utils.parseEther('1')
  );

  return anchor1;
}
async function makeDeposit(
  signatureBridge: Bridges.SignatureBridge,
  anchor: Anchors.Anchor,
  wallet: ethers.Wallet,
  chainId: number
): Promise<IAnchorDeposit> {
  await anchor.setSigner(wallet);
  const tokenAddress = signatureBridge.getWebbTokenAddress(chainId)!;
  const token = await Tokens.MintableToken.tokenFromAddress(
    tokenAddress,
    wallet
  );

  // mint tokins to the account everytime.
  await token.mintTokens(wallet.address, ethers.utils.parseEther('5'));
  const webbBalance = await token.getBalance(wallet.address);
  expect(webbBalance.toBigInt() > ethers.utils.parseEther('1').toBigInt()).to.be
    .true;
  // now we are ready to do the deposit.
  const depositInfo = await anchor.deposit(chainId);

  return depositInfo;
}

async function initWithdrawal(
  localChain: LocalChain,
  webbRelayer: WebbRelayer,
  anchor: Anchors.Anchor,
  wallet: ethers.Wallet,
  depositInfo: IAnchorDeposit
): Promise<any> {
  const recipient = new ethers.Wallet(
    ethers.utils.randomBytes(32),
    localChain.provider()
  );

  const relayerInfo = await webbRelayer.info();
  const localChain1Info = relayerInfo.evm[localChain.underlyingChainId];
  const relayerFeePercentage =
    localChain1Info?.contracts.find(
      (c) => c.address === anchor.contract.address
<<<<<<< HEAD
    )?.withdrawFeePercentage ?? 0;
  const { publicInputs, extData } = await anchor.setupWithdraw(
=======
    )?.withdrawConfig?.withdrawFeePercentage ?? 0;
  const { args, publicInputs, extData } = await anchor.setupWithdraw(
>>>>>>> da1ce0f5
    depositInfo.deposit,
    depositInfo.index,
    recipient.address,
    wallet.address,
    calculateRelayerFees(anchor.denomination!, relayerFeePercentage).toBigInt(),
    0
  );
  // ping the relayer!
  await webbRelayer.ping();

  return {
    publicInputs, extData
  };
}<|MERGE_RESOLUTION|>--- conflicted
+++ resolved
@@ -435,13 +435,8 @@
   const relayerFeePercentage =
     localChain1Info?.contracts.find(
       (c) => c.address === anchor.contract.address
-<<<<<<< HEAD
-    )?.withdrawFeePercentage ?? 0;
+    )?.withdrawConfig?.withdrawFeePercentage ?? 0;
   const { publicInputs, extData } = await anchor.setupWithdraw(
-=======
-    )?.withdrawConfig?.withdrawFeePercentage ?? 0;
-  const { args, publicInputs, extData } = await anchor.setupWithdraw(
->>>>>>> da1ce0f5
     depositInfo.deposit,
     depositInfo.index,
     recipient.address,
