/*
 * Copyright 2022 Webb Technologies Inc.
 *
 * Licensed under the Apache License, Version 2.0 (the "License");
 * you may not use this file except in compliance with the License.
 * You may obtain a copy of the License at
 *
 * http://www.apache.org/licenses/LICENSE-2.0
 *
 * Unless required by applicable law or agreed to in writing, software
 * distributed under the License is distributed on an "AS IS" BASIS,
 * WITHOUT WARRANTIES OR CONDITIONS OF ANY KIND, either express or implied.
 * See the License for the specific language governing permissions and
 * limitations under the License.
 *
 */

// Testing different kind of proposals between DKG <=> Relayer <=> Signature Bridge.
import '@webb-tools/tangle-substrate-types';
import Chai, { expect } from 'chai';
import ChaiAsPromised from 'chai-as-promised';
import { Tokens, VBridge } from '@webb-tools/protocol-solidity';
import { u8aToHex } from '@polkadot/util';
import { ethers } from 'ethers';
import temp from 'temp';
import retry from 'async-retry';
import { LocalChain } from '../../lib/localTestnet.js';
import {
  Pallet,
  WebbRelayer,
  EnabledContracts,
} from '../../lib/webbRelayer.js';
import getPort, { portNumbers } from 'get-port';
import { LocalTangle } from '../../lib/localTangle.js';
import isCi from 'is-ci';
import path from 'path';
import { ethAddressFromUncompressedPublicKey } from '../../lib/ethHelperFunctions.js';
import { sleep } from '../../lib/sleep.js';
import {
  ProposalHeader,
  ResourceId,
  TokenAddProposal,
  TokenRemoveProposal,
  WrappingFeeUpdateProposal,
} from '@webb-tools/sdk-core';
import { hexToU8a } from '@polkadot/util';
import { ChainType } from '@webb-tools/sdk-core';
import { UsageMode } from '@webb-tools/test-utils';
import { defaultEventsWatcherValue } from '../../lib/utils.js';
import { MintableToken } from '@webb-tools/tokens';

// to support chai-as-promised
Chai.use(ChaiAsPromised);

describe('Proposals (DKG <=> Relayer <=> SigBridge)', function () {
  const tmpDirPath = temp.mkdirSync();
  let localChain1: LocalChain;
  let localChain2: LocalChain;
  let signatureBridge: VBridge.VBridge;
  let wallet1: ethers.Wallet;
  let wallet2: ethers.Wallet;
  let relayerWallet1: ethers.Wallet;

  // dkg nodes
  let aliceNode: LocalTangle;
  let charlieNode: LocalTangle;

  let webbRelayer: WebbRelayer;

  before(async function () {
    const PK1 = u8aToHex(ethers.utils.randomBytes(32));
    const PK2 = u8aToHex(ethers.utils.randomBytes(32));
    const relayerPk = u8aToHex(ethers.utils.randomBytes(32));
    const usageMode: UsageMode = isCi
      ? { mode: 'docker', forcePullImage: false }
      : {
          mode: 'host',
          nodePath: path.resolve(
            '../../tangle/target/release/tangle-standalone'
          ),
        };
    const enabledPallets: Pallet[] = [
      {
        pallet: 'DKGProposalHandler',
        eventsWatcher: defaultEventsWatcherValue,
      },
      {
        pallet: 'DKG',
        eventsWatcher: defaultEventsWatcherValue,
      },
    ];
    aliceNode = await LocalTangle.start({
      name: 'substrate-alice',
      authority: 'alice',
      usageMode,
      ports: 'auto',
      enableLogging: false,
    });

    charlieNode = await LocalTangle.start({
      name: 'substrate-charlie',
      authority: 'charlie',
      usageMode,
      ports: 'auto',
      enableLogging: false,
    });

    const api = await charlieNode.api();
    await api.isReady;
    console.log(
      'tangle node ready waiting for dkg public key to be set onchain'
    );
    const chainId = await charlieNode.getChainId();

    await charlieNode.writeConfig(`${tmpDirPath}/${charlieNode.name}.json`, {
      suri: '//Charlie',
      chainId: chainId,
      enabledPallets,
    });

    // we need to wait until the public key is on chain.
    await charlieNode.waitForEvent({
      section: 'dkg',
      method: 'PublicKeySubmitted',
    });

    // next we need to start local evm node.
    const localChain1Port = await getPort({
      port: portNumbers(3333, 4444),
    });

    const enabledContracts: EnabledContracts[] = [
      {
        contract: 'VAnchor',
      },
    ];
    localChain1 = await LocalChain.init({
      port: localChain1Port,
      chainId: localChain1Port,
      name: 'Hermes',
      populatedAccounts: [
        {
          secretKey: PK1,
          balance: ethers.utils.parseEther('1000').toHexString(),
        },
        {
          secretKey: relayerPk,
          balance: ethers.utils.parseEther('1000').toHexString(),
        },
      ],
      enabledContracts: enabledContracts,
    });

    const localChain2Port = await getPort({
      port: portNumbers(3333, 4444),
    });

    localChain2 = await LocalChain.init({
      port: localChain2Port,
      chainId: localChain2Port,
      name: 'Athena',
      populatedAccounts: [
        {
          secretKey: PK2,
          balance: ethers.utils.parseEther('1000').toHexString(),
        },
        {
          secretKey: relayerPk,
          balance: ethers.utils.parseEther('1000').toHexString(),
        },
      ],
      enabledContracts: enabledContracts,
    });

    wallet1 = new ethers.Wallet(PK1, localChain1.provider());
    wallet2 = new ethers.Wallet(PK2, localChain2.provider());
    relayerWallet1 = new ethers.Wallet(relayerPk, localChain1.provider());
    // Deploy the token.
    const wrappedToken1 = await localChain1.deployToken(
      'Wrapped Ethereum',
      'WETH'
    );
    const wrappedToken2 = await localChain2.deployToken(
      'Wrapped Ethereum',
      'WETH'
    );
    const unwrappedToken1 = await MintableToken.createToken(
      'Webb Token',
      'WEBB',
      wallet1
    );
    const unwrappedToken2 = await MintableToken.createToken(
      'Webb Token',
      'WEBB',
      wallet2
    );

    signatureBridge = await localChain1.deploySignatureVBridge(
      localChain2,
      wrappedToken1,
      wrappedToken2,
      wallet1,
      wallet2,
      unwrappedToken1,
      unwrappedToken2
    );
    // save the chain configs.
    await localChain1.writeConfig(`${tmpDirPath}/${localChain1.name}.json`, {
      signatureVBridge: signatureBridge,
      proposalSigningBackend: { type: 'DKGNode', chainId },
      relayerWallet: relayerWallet1,
    });
    await localChain2.writeConfig(`${tmpDirPath}/${localChain2.name}.json`, {
      signatureVBridge: signatureBridge,
      proposalSigningBackend: { type: 'DKGNode', chainId },
      relayerWallet: relayerWallet1,
    });
    // fetch the dkg public key.
    const dkgPublicKey = await charlieNode.fetchDkgPublicKey();
    expect(dkgPublicKey).to.not.equal('0x');
    const governorAddress = ethAddressFromUncompressedPublicKey(dkgPublicKey);
    // verify the governor address is a valid ethereum address.
    expect(ethers.utils.isAddress(governorAddress)).to.be.true;
    // transfer ownership to the DKG.
    const sides = signatureBridge.vBridgeSides.values();
    for (const signatureSide of sides) {
      // now we transferOwnership, forcefully.
      const tx = await signatureSide.transferOwnership(governorAddress, 1);
      await retry(
        async () => {
          await tx.wait();
        },
        {
          retries: 5,
          minTimeout: 2000,
          onRetry: (_error) => {
            console.error('`transferOwnership` call failed, retrying...');
          },
        }
      );
      // check that the new governor is the same as the one we just set.
      const currentGovernor = await signatureSide.contract.governor();
      expect(currentGovernor).to.eq(governorAddress);
    }
    // get the anhor on localchain1
    const anchor = signatureBridge.getVAnchor(localChain1.chainId);
    await anchor.setSigner(wallet1);
    // approve token spending
    const tokenAddress = signatureBridge.getWebbTokenAddress(
      localChain1.chainId
    )!;
    const token = await Tokens.MintableToken.tokenFromAddress(
      tokenAddress,
      wallet1
    );
    let tx = await token.approveSpending(
      anchor.contract.address,
      ethers.utils.parseEther('1000')
    );
    await tx.wait();
    await token.mintTokens(wallet1.address, ethers.utils.parseEther('1000'));

    // do the same but on localchain2
    const anchor2 = signatureBridge.getVAnchor(localChain2.chainId);
    await anchor2.setSigner(wallet2);
    const tokenAddress2 = signatureBridge.getWebbTokenAddress(
      localChain2.chainId
    )!;
    const token2 = await Tokens.MintableToken.tokenFromAddress(
      tokenAddress2,
      wallet2
    );

    tx = await token2.approveSpending(
      anchor2.contract.address,
      ethers.utils.parseEther('1000')
    );
    await tx.wait();
    await token2.mintTokens(wallet2.address, ethers.utils.parseEther('1000'));

    const resourceId1 = await anchor.createResourceId();
    const resourceId2 = await anchor2.createResourceId();
    const governedTokenAddress = anchor.token!;
    const governedToken = Tokens.FungibleTokenWrapper.connect(
      governedTokenAddress,
      wallet1
    );
    const resourceId3 = await governedToken.createResourceId();
    const setResourceCall = (resourceId: string) =>
      api.tx.dkgProposals.setResource(resourceId, '0x00');
    // register the resource on DKG node.
    const rids = [resourceId1, resourceId2, resourceId3];
    for (const rid of rids) {
      await charlieNode.sudoExecuteTransaction(setResourceCall(rid));
    }
    // now start the relayer
    const relayerPort = await getPort({ port: portNumbers(9955, 9999) });
    webbRelayer = new WebbRelayer({
      tmp: true,
      commonConfig: {
        features: { privateTxRelay: false },
        port: relayerPort,
      },
      configDir: tmpDirPath,
      showLogs: true,
      verbosity: 3,
    });
    await webbRelayer.waitUntilReady();
  });

  it('should handle TokenAddProposal', async () => {
    // get the anhor on localchain1
    const anchor = signatureBridge.getVAnchor(localChain1.chainId);
    //Create an ERC20 Token
    const testToken = await Tokens.MintableToken.createToken(
      'testToken',
      'TEST',
      wallet1
    );
    const governedTokenAddress = anchor.token!;
    const governedToken = Tokens.FungibleTokenWrapper.connect(
      governedTokenAddress,
      wallet1
    );
    const resourceId = ResourceId.newFromContractAddress(
      governedTokenAddress,
      ChainType.EVM,
      localChain1.underlyingChainId
    );
    const functionSignature = hexToU8a(
      governedToken.contract.interface.getSighash(
        governedToken.contract.interface.functions['add(address,uint32)']
      )
    );
    const nonce = await governedToken.contract.proposalNonce();
    const proposalHeader = new ProposalHeader(
      resourceId,
      functionSignature,
      nonce.add(1).toNumber()
    );
    const tokenAddProposal = new TokenAddProposal(
      proposalHeader,
      testToken.contract.address
    );
    await forceSubmitUnsignedProposal(charlieNode, {
      kind: 'TokenAdd',
      data: u8aToHex(tokenAddProposal.toU8a()),
    });

    // now we wait for the proposal to be signed.
    charlieNode.waitForEvent({
      section: 'dkgProposalHandler',
      method: 'ProposalBatchSigned',
    });

    // now we wait for the proposal to be executed by the relayer then by the Signature Bridge.
    await webbRelayer.waitForEvent({
      kind: 'signature_bridge',
      event: {
        chain_id: localChain1.underlyingChainId.toString(),
        call: 'execute_proposal_with_signature',
      },
    });
    // now we wait for the tx queue on that chain to execute the transaction.
    await webbRelayer.waitForEvent({
      kind: 'tx_queue',
      event: {
        ty: 'EVM',
        chain_id: localChain1.underlyingChainId.toString(),
        finalized: true,
      },
    });
    await sleep(5000);
    // now we check that the token was added.
    const tokens = await governedToken.contract.getTokens();
    expect(tokens.includes(testToken.contract.address)).to.eq(true);
  });

  it('should handle TokenRemoveProposal', async () => {
    webbRelayer.clearLogs();
    // get the anchor on localchain1
    const anchor = signatureBridge.getVAnchor(localChain1.chainId);
    const governedTokenAddress = anchor.token!;
    const governedToken = Tokens.FungibleTokenWrapper.connect(
      governedTokenAddress,
      wallet1
    );
    const currentTokens = await governedToken.contract.getTokens();
    const tokenToRemove = currentTokens[0];
    expect(tokenToRemove).to.not.be.undefined;
    // but first, remove all realyer old events (as in reset the event listener)

    const resourceId = ResourceId.newFromContractAddress(
      governedTokenAddress,
      ChainType.EVM,
      localChain1.underlyingChainId
    );
    const functionSignature = hexToU8a(
      governedToken.contract.interface.getSighash(
        governedToken.contract.interface.functions['remove(address,uint32)']
      )
    );
    const nonce = await governedToken.contract.proposalNonce();
    const proposalHeader = new ProposalHeader(
      resourceId,
      functionSignature,
      nonce.add(1).toNumber()
    );
    const tokenRemoveProposal = new TokenRemoveProposal(
      proposalHeader,
      tokenToRemove!
    );

    await forceSubmitUnsignedProposal(charlieNode, {
      kind: 'TokenRemove',
      data: u8aToHex(tokenRemoveProposal.toU8a()),
    });
    console.log('TokenRemove Proposal submitted');

    // now we wait for the proposal to be signed.
    charlieNode.waitForEvent({
      section: 'dkgProposalHandler',
      method: 'ProposalBatchSigned',
    });

    // now we wait for the proposal to be executed by the relayer then by the Signature Bridge.
    await webbRelayer.waitForEvent({
      kind: 'signature_bridge',
      event: {
        chain_id: localChain1.underlyingChainId.toString(),
        call: 'execute_proposal_with_signature',
      },
    });
    // now we wait for the tx queue on that chain to execute the transaction.
    await webbRelayer.waitForEvent({
      kind: 'tx_queue',
      event: {
        ty: 'EVM',
        chain_id: localChain1.underlyingChainId.toString(),
        finalized: true,
      },
    });
    await sleep(5000);
    // now we check that the token was removed.
    const tokens = await governedToken.contract.getTokens();
    expect(tokens.includes(tokenToRemove!)).to.eq(false);
  });

<<<<<<< HEAD
  it.skip('should handle WrappingFeeUpdateProposal', async () => {
=======
  it('should handle WrappingFeeUpdateProposal', async () => {
>>>>>>> 1611ee5c
    webbRelayer.clearLogs();
    // get the anhor on localchain1
    const anchor = signatureBridge.getVAnchor(localChain1.chainId);
    const governedTokenAddress = anchor.token!;
    const governedToken = Tokens.FungibleTokenWrapper.connect(
      governedTokenAddress,
      wallet1
    );
    const resourceId = ResourceId.newFromContractAddress(
      governedTokenAddress,
      ChainType.EVM,
      localChain1.underlyingChainId
    );
    const nonce = await governedToken.contract.proposalNonce();
    const functionSignature = hexToU8a(
      governedToken.contract.interface.getSighash(
        governedToken.contract.interface.functions['setFee(uint16,uint32)']
      )
    );
    const proposalHeader = new ProposalHeader(
      resourceId,
      functionSignature,
      nonce.add(1).toNumber()
    );

    const newFee = ethers.utils.hexValue(50);
    const wrappingFeeProposalPayload = new WrappingFeeUpdateProposal(
      proposalHeader,
      newFee
    );
    await forceSubmitUnsignedProposal(charlieNode, {
      kind: 'WrappingFeeUpdate',
      data: u8aToHex(wrappingFeeProposalPayload.toU8a()),
    });
    console.log('WrappingFeeUpdate Proposal submitted');

    // now we wait for the proposal to be signed.
    charlieNode.waitForEvent({
      section: 'dkgProposalHandler',
      method: 'ProposalBatchSigned',
    });

    // now we wait for the proposal to be executed by the relayer then by the Signature Bridge.
    await webbRelayer.waitForEvent({
      kind: 'signature_bridge',
      event: {
        chain_id: localChain1.underlyingChainId.toString(),
        call: 'execute_proposal_with_signature',
      },
    });
    // now we wait for the tx queue on that chain to execute the transaction.
    await webbRelayer.waitForEvent({
      kind: 'tx_queue',
      event: {
        ty: 'EVM',
        chain_id: localChain1.underlyingChainId.toString(),
        finalized: true,
      },
    });
    await sleep(10000);
    const fee = await governedToken.contract.getFee();
    expect(newFee).to.eq(ethers.utils.hexValue(fee));
  });

  after(async () => {
    await aliceNode?.stop();
    await charlieNode?.stop();
    await localChain1?.stop();
    await localChain2?.stop();
    await webbRelayer?.stop();
  });
});

type WebbProposalKind = 'TokenAdd' | 'TokenRemove' | 'WrappingFeeUpdate';

async function forceSubmitUnsignedProposal(
  node: LocalTangle,
  opts: {
    kind: WebbProposalKind;
    data: `0x${string}`;
  }
) {
  const api = await node.api();
  const kind = api.createType('WebbProposalsProposalProposalKind', opts.kind);
  const proposal = api
    .createType('WebbProposalsProposal', {
      Unsigned: {
        kind,
        data: opts.data,
      },
    })
    .toU8a();
  const call = api.tx.dkgProposalHandler.forceSubmitUnsignedProposal(proposal);
  const txHash = await node.sudoExecuteTransaction(call);
  return txHash;
}<|MERGE_RESOLUTION|>--- conflicted
+++ resolved
@@ -446,11 +446,7 @@
     expect(tokens.includes(tokenToRemove!)).to.eq(false);
   });
 
-<<<<<<< HEAD
   it.skip('should handle WrappingFeeUpdateProposal', async () => {
-=======
-  it('should handle WrappingFeeUpdateProposal', async () => {
->>>>>>> 1611ee5c
     webbRelayer.clearLogs();
     // get the anhor on localchain1
     const anchor = signatureBridge.getVAnchor(localChain1.chainId);
