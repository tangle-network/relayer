--- conflicted
+++ resolved
@@ -225,17 +225,11 @@
       chainId,
       vanchor1.contract.address
     );
-<<<<<<< HEAD
-    console.log(response);
-
-    expect(response.leaves.length).to.equal(10);
-=======
     expect(response.status).equal(200);
     let leavesStore = response.json() as Promise<LeavesCacheResponse>;
     leavesStore.then(resp => {
-      expect(noOfDeposit * 2).to.equal(resp.leaves.length);
-    });
->>>>>>> da1ce0f5
+      expect(resp.leaves.length).to.equal(10);
+    });
   });
 
   after(async () => {
