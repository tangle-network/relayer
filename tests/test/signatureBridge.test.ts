--- conflicted
+++ resolved
@@ -291,10 +291,6 @@
     });
 
     // Make the deposit transaction
-<<<<<<< HEAD
-
-=======
->>>>>>> 4aa2082e
     await signatureBridge.transact([], [depositUtxo], 0, 0, '0', '0', wallet1);
 
     // wait until the signature bridge recives the execute call.
