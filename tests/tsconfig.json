--- conflicted
+++ resolved
@@ -2,13 +2,8 @@
   "compilerOptions": {
     /* Basic Options */
     // "incremental": true /* Enable incremental compilation */,
-<<<<<<< HEAD
-    "target": "ES6" /* Specify ECMAScript target version: 'ES3' (default), 'ES5', 'ES2015', 'ES2016', 'ES2017', 'ES2018', 'ES2019', 'ES2020', or 'ESNEXT'. */,
-    "module": "commonjs" /* Specify module code generation: 'none', 'commonjs', 'amd', 'system', 'umd', 'es2015', 'es2020', or 'ESNext'. */,
-=======
     "target": "ESNext" /* Specify ECMAScript target version: 'ES3' (default), 'ES5', 'ES2015', 'ES2016', 'ES2017', 'ES2018', 'ES2019', 'ES2020', or 'ESNEXT'. */,
     "module": "ESNext" /* Specify module code generation: 'none', 'commonjs', 'amd', 'system', 'umd', 'es2015', 'es2020', or 'ESNext'. */,
->>>>>>> 199bd77a
     // "lib": [],                             /* Specify library files to be included in the compilation. */
     "allowJs": true /* Allow javascript files to be compiled. */,
     // "checkJs": true,                       /* Report errors in .js files. */
@@ -17,13 +12,8 @@
     // "declarationMap": true,                /* Generates a sourcemap for each corresponding '.d.ts' file. */
     // "sourceMap": true,                     /* Generates corresponding '.map' file. */
     // "outFile": "./",                       /* Concatenate and emit output to single file. */
-<<<<<<< HEAD
-    // "outDir": "./",                        /* Redirect output structure to the directory. */
-    "rootDir": "./" /* Specify the root directory of input files. Use to control the output directory structure with --outDir. */,
-=======
     "outDir": "./build",                        /* Redirect output structure to the directory. */
     // "rootDir": "./",                       /* Specify the root directory of input files. Use to control the output directory structure with --outDir. */
->>>>>>> 199bd77a
     // "composite": true,                     /* Enable project compilation */
     // "tsBuildInfoFile": "./node_modules" /* Specify file to store incremental compilation information */,
     // "removeComments": true,                /* Do not emit comments to output. */
@@ -70,13 +60,6 @@
     "skipLibCheck": true /* Skip type checking of declaration files. */,
     "forceConsistentCasingInFileNames": true /* Disallow inconsistently-cased references to the same file. */
   },
-<<<<<<< HEAD
-  "ts-node": {
-    "esm": false
-  },
-  "include": ["./**/*.ts"],
-=======
   "include": ["lib/**/*", "**/*.test.ts"],
->>>>>>> 199bd77a
   "exclude": ["node_modules/"]
 }