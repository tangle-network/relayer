--- conflicted
+++ resolved
@@ -11,62 +11,12 @@
 const STANDALONE_DOCKER_IMAGE_URL =
   'ghcr.io/webb-tools/protocol-substrate-standalone-node:edge';
 
-<<<<<<< HEAD
-export type DockerMode = {
-  mode: 'docker';
-  forcePullImage: boolean;
-};
-
-export type HostMode = {
-  mode: 'host';
-  nodePath: string;
-};
-
-export type UsageMode = DockerMode | HostMode;
-export type NodeOptions = {
-  name: string;
-  ports:
-    | {
-        ws: number;
-        http: number;
-        p2p: number;
-      }
-    | 'auto';
-  authority: 'alice' | 'bob' | 'charlie';
-  usageMode: UsageMode;
-  enableLogging?: boolean;
-  isManual?: boolean; // for manual connection to the substrate node using 9944
-};
-
-export class LocalProtocolSubstrate {
-  #api: ApiPromise | null = null;
-  private constructor(
-    private readonly opts: NodeOptions,
-    private readonly process?: ChildProcess,
-  ) {}
-
-  public get name(): string {
-    return this.opts.name;
-  }
-
-=======
 export class LocalProtocolSubstrate extends SubstrateNodeBase<TypedEvent> {
->>>>>>> c8b2d942
   public static async start(
     opts: LocalNodeOpts
   ): Promise<LocalProtocolSubstrate> {
-<<<<<<< HEAD
-    if (opts.ports === 'auto') {
-      opts.ports = {
-        ws: await getPort({ port: portNumbers(9944, 9999) }),
-        http: await getPort({ port: portNumbers(9933, 9999) }),
-        p2p: await getPort({ port: portNumbers(30333, 30399) }),
-      };
-    }
-
-=======
     opts.ports = await super.makePorts(opts);
->>>>>>> c8b2d942
+    console.log(`ports are ${opts.ports}`);
     const startArgs: string[] = [];
     if (opts.usageMode.mode === 'docker') {
       LocalProtocolSubstrate.pullDkgImage({
@@ -92,16 +42,20 @@
         '--ws-external',
         `--${opts.authority}`
       );
-      const proc = spawn('docker', startArgs, {});
-      if (opts.enableLogging) {
-        proc.stdout.on('data', (data: Buffer) => {
-          console.log(data.toString());
-        });
-        proc.stderr.on('data', (data: Buffer) => {
-          console.error(data.toString());
-        });
+      if(!opts.isManual) {
+        const proc = spawn('docker', startArgs, {});
+        if (opts.enableLogging) {
+          proc.stdout.on('data', (data: Buffer) => {
+            console.log(data.toString());
+          });
+          proc.stderr.on('data', (data: Buffer) => {
+            console.error(data.toString());
+          });
+        }
+        return new LocalProtocolSubstrate(opts, proc);
       }
-      return new LocalProtocolSubstrate(opts, proc);
+
+      return new LocalProtocolSubstrate(opts);
     } else {
       startArgs.push(
         '--tmp',
@@ -113,72 +67,11 @@
         `--port=${opts.ports.p2p}`,
         `--${opts.authority}`
       );
-
-      if(!opts.isManual) {
-        const proc = spawn(opts.usageMode.nodePath, startArgs);
-        if (opts.enableLogging) {
-          proc.stdout.on('data', (data: Buffer) => {
-            console.log(data.toString());
-          });
-          proc.stderr.on('data', (data: Buffer) => {
-            console.error(data.toString());
-          });
-        }
-
-        return new LocalProtocolSubstrate(opts, proc);
-      }
-
-      return new LocalProtocolSubstrate(opts);
-
+      const proc = spawn(opts.usageMode.nodePath, startArgs);
+      return new LocalProtocolSubstrate(opts, proc);
     }
   }
 
-<<<<<<< HEAD
-  public async api(): Promise<ApiPromise> {
-    const ports = this.opts.ports as { ws: number; http: number; p2p: number };
-    if(this.opts.isManual) {
-      return await createApiPromise(`ws://127.0.0.1:${ports.ws}`); // for manual connection to the substrate node using 9944
-    }
-    if (this.#api) {
-      return this.#api;
-    }
-    this.#api = await createApiPromise(`ws://127.0.0.1:${ports.ws}`);
-    await this.#api.isReady;
-    return this.#api;
-  }
-
-  public async stop(): Promise<void> {
-    await this.#api?.disconnect();
-    this.#api = null;
-
-    if(this.process)
-      this.process.kill('SIGINT');
-  }
-
-  public async waitForEvent(typedEvent: TypedEvent): Promise<void> {
-    const api = await this.api();
-    return new Promise(async (resolve, _) => {
-      // Subscribe to system events via storage
-      const unsub: any = await api.query.system!.events!((events: any[]) => {
-        // Loop through the Vec<EventRecord>
-        events.forEach((record: any) => {
-          const { event } = record;
-          if (
-            event.section === typedEvent.section &&
-            event.method === typedEvent.method
-          ) {
-            // Unsubscribe from the storage
-            unsub();
-            // Resolve the promise
-            resolve();
-          }
-        });
-      });
-    });
-  }
-
-=======
->>>>>>> c8b2d942
   public async exportConfig(suri: string): Promise<FullNodeInfo> {
     const ports = this.opts.ports as { ws: number; http: number; p2p: number };
     const nodeInfo: FullNodeInfo = {
@@ -191,113 +84,6 @@
     };
     return nodeInfo;
   }
-<<<<<<< HEAD
-
-  public async writeConfig({
-    path,
-    suri,
-  }: {
-    path: string;
-    suri: string;
-  }): Promise<void> {
-    const config = await this.exportConfig(suri);
-    // don't mind my typescript typing here XD
-    type ConvertedPallet = Omit<
-      ConvertToKebabCase<Pallet>,
-      'events-watcher'
-    > & {
-      'events-watcher': ConvertToKebabCase<EventsWatcher>;
-    };
-    type ConvertedConfig = Omit<
-      ConvertToKebabCase<typeof config>,
-      'pallets'
-    > & {
-      pallets: ConvertedPallet[];
-    };
-    type FullConfigFile = {
-      substrate: {
-        [key: string]: ConvertedConfig;
-      };
-    };
-    const convertedConfig: ConvertedConfig = {
-      enabled: config.enabled,
-      'http-endpoint': config.httpEndpoint,
-      'ws-endpoint': config.wsEndpoint,
-      runtime: config.runtime,
-      suri: config.suri,
-      pallets: config.pallets.map((pallet: Pallet) => {
-        const convertedPallet: ConvertedPallet = {
-          pallet: pallet.pallet,
-          'events-watcher': {
-            enabled: pallet.eventsWatcher.enabled,
-            'polling-interval': pallet.eventsWatcher.pollingInterval,
-          },
-        };
-        return convertedPallet;
-      }),
-    };
-    const fullConfigFile: FullConfigFile = {
-      substrate: {
-        [this.opts.name]: convertedConfig,
-      },
-    };
-    const configString = JSON.stringify(fullConfigFile, null, 2);
-    fs.writeFileSync(path, configString);
-  }
-
-  private static checkIfDkgImageExists(): boolean {
-    const result = execSync('docker images', { encoding: 'utf8' });
-    return result.includes(STANDALONE_DOCKER_IMAGE_URL);
-  }
-
-  private static pullDkgImage(
-    opts: { frocePull: boolean } = { frocePull: false }
-  ): void {
-    if (!this.checkIfDkgImageExists() || opts.frocePull) {
-      execSync(`docker pull ${STANDALONE_DOCKER_IMAGE_URL}`, {
-        encoding: 'utf8',
-      });
-    }
-  }
-
-}
-
-async function createApiPromise(endpoint: string) {
-  return await ApiPromise.create({
-    provider: new WsProvider(endpoint),
-    rpc: {
-      mt: {
-        getLeaves: {
-          description: 'Query for the tree leaves',
-          params: [
-            {
-              name: 'tree_id',
-              type: 'u32',
-              isOptional: false,
-            },
-            {
-              name: 'from',
-              type: 'u32',
-              isOptional: false,
-            },
-            {
-              name: 'to',
-              type: 'u32',
-              isOptional: false,
-            },
-            {
-              name: 'at',
-              type: 'Hash',
-              isOptional: true,
-            },
-          ],
-          type: 'Vec<[u8; 32]>',
-        },
-      },
-    },
-  });
-=======
->>>>>>> c8b2d942
 }
 
 export type TypedEvent = MixerBn254DepositEvent | MixerBn254WithdrawEvent;
