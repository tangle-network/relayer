--- conflicted
+++ resolved
@@ -506,11 +506,7 @@
 
 type ContractKind = 'Anchor' | 'SignatureBridge' | 'GovernanceBravoDelegate';
 type RuntimeKind = 'DKG' | 'WebbProtocol';
-<<<<<<< HEAD
-type PalletKind = 'DKGProposals' | 'DKGProposalHandler' | 'AnchorBn254';
-=======
-type PalletKind = 'DKG' | 'DKGProposals' | 'DKGProposalHandler';
->>>>>>> 93d5e97a
+type PalletKind = 'DKG' | 'DKGProposals' | 'DKGProposalHandler' | 'AnchorBn254';
 
 export type DKGProposalSigningBackend = {
   type: 'DKGNode';
