--- conflicted
+++ resolved
@@ -438,7 +438,6 @@
   | 'sync'
   | 'relay_tx'
   | 'signing_backend'
-  | 'signature_bridge'
   | 'tx_queue'
   | 'leaves_store'
   | 'signing_backend'
@@ -527,11 +526,7 @@
   | 'GovernanceBravoDelegate'
   | 'VAnchor';
 type RuntimeKind = 'DKG' | 'WebbProtocol';
-<<<<<<< HEAD
-type PalletKind = 'DKG' | 'DKGProposals' | 'DKGProposalHandler' | 'AnchorBn254' | 'SignatureBridge';
-=======
-type PalletKind = 'DKG' | 'DKGProposals' | 'DKGProposalHandler' | 'AnchorBn254' | 'VAnchorBn254';
->>>>>>> bc4cf2dd
+type PalletKind = 'DKG' | 'DKGProposals' | 'DKGProposalHandler' | 'AnchorBn254' | 'VAnchorBn254' | 'SignatureBridge';
 
 export type DKGProposalSigningBackend = {
   type: 'DKGNode';
