/*
 * Copyright 2022 Webb Technologies Inc.
 *
 * Licensed under the Apache License, Version 2.0 (the "License");
 * you may not use this file except in compliance with the License.
 * You may obtain a copy of the License at
 *
 * http://www.apache.org/licenses/LICENSE-2.0
 *
 * Unless required by applicable law or agreed to in writing, software
 * distributed under the License is distributed on an "AS IS" BASIS,
 * WITHOUT WARRANTIES OR CONDITIONS OF ANY KIND, either express or implied.
 * See the License for the specific language governing permissions and
 * limitations under the License.
 *
 */
import fs from 'fs';
import ganache from 'ganache';
import { ethers } from 'ethers';
import { Server } from 'ganache';
import { Bridges, Interfaces } from '@webb-tools/protocol-solidity';
import {
  BridgeInput,
  DeployerConfig,
  GovernorConfig,
} from '@webb-tools/interfaces';
import { MintableToken } from '@webb-tools/tokens';
import { fetchComponentsFromFilePaths } from '@webb-tools/utils';
import path from 'path';
import child from 'child_process';
<<<<<<< HEAD
import {
  ChainInfo,
  Contract,
  EventsWatcher,
  SigningBackend,
} from './webbRelayer';
=======
import { ChainInfo, Contract, EventsWatcher } from './webbRelayer';
>>>>>>> 3f2b6a98
import { ConvertToKebabCase } from './tsHacks';

export type GanacheAccounts = {
  balance: string;
  secretKey: string;
};

export function startGanacheServer(
  port: number,
  networkId: number,
  populatedAccounts: GanacheAccounts[],
  options: any = {}
): Server<'ethereum'> {
  const ganacheServer = ganache.server({
    accounts: populatedAccounts,
    quiet: true,
    network_id: networkId,
    chainId: networkId,
    ...options,
  });

  ganacheServer.listen(port).then(() => {
    process.stdout.write(`Ganache Started on http://127.0.0.1:${port} ..\n`);
  });

  return ganacheServer;
}

type LocalChainOpts = {
  name: string;
  port: number;
  chainId: number;
  populatedAccounts: GanacheAccounts[];
};

export class LocalChain {
  public readonly endpoint: string;
  private readonly server: Server<'ethereum'>;
  private signatureBridge: Bridges.SignatureBridge | null = null;
  constructor(public readonly opts: LocalChainOpts) {
    this.endpoint = `http://127.0.0.1:${opts.port}`;
    this.server = startGanacheServer(
      opts.port,
      opts.chainId,
      opts.populatedAccounts
    );
  }

  public get name(): string {
    return this.opts.name;
  }

  public get chainId(): number {
    return this.opts.chainId;
  }

  public provider(): ethers.providers.WebSocketProvider {
    return new ethers.providers.WebSocketProvider(this.endpoint);
  }

  public async stop() {
    await this.server.close();
  }

  public async deployToken(
    name: string,
    symbol: string,
    wallet: ethers.Wallet
  ): Promise<MintableToken> {
    return MintableToken.createToken(name, symbol, wallet);
  }

  public async deploySignatureBridge(
    otherChain: LocalChain,
    localToken: MintableToken,
    otherToken: MintableToken,
    localWallet: ethers.Wallet,
    otherWallet: ethers.Wallet
  ): Promise<Bridges.SignatureBridge> {
    const gitRoot = child
      .execSync('git rev-parse --show-toplevel')
      .toString()
      .trim();
    localWallet.connect(this.provider());
    otherWallet.connect(otherChain.provider());
    const bridgeInput: BridgeInput = {
      anchorInputs: {
        asset: {
          [this.opts.chainId]: [localToken.contract.address],
          [otherChain.opts.chainId]: [otherToken.contract.address],
        },
        anchorSizes: [ethers.utils.parseEther('1')],
      },
      chainIDs: [this.opts.chainId, otherChain.opts.chainId],
    };
    const deployerConfig: DeployerConfig = {
      [this.opts.chainId]: localWallet,
      [otherChain.opts.chainId]: otherWallet,
    };
    const initialGovernors: GovernorConfig = {
      [this.opts.chainId]: localWallet,
      [otherChain.opts.chainId]: otherWallet,
    };
    // copy the witness_calculator.js file to @webb-tools/utils, but use the .cjs extension
    // to avoid the babel compiler to compile it.
    const witnessCalculatorPath = path.join(
      gitRoot,
      'tests',
      'protocol-solidity-fixtures/fixtures/bridge/2/witness_calculator.js'
    );
    const witnessCalculatorCjsPath = path.join(
      gitRoot,
      'tests',
      'node_modules/@webb-tools/utils/witness_calculator.cjs'
    );
    // check if the cjs file exists, if not, copy the js file to the cjs file
    if (!fs.existsSync(witnessCalculatorCjsPath)) {
      fs.copyFileSync(witnessCalculatorPath, witnessCalculatorCjsPath);
    }
    const zkComponents = await fetchComponentsFromFilePaths(
      path.join(
        gitRoot,
        'tests',
        'protocol-solidity-fixtures/fixtures/bridge/2/poseidon_bridge_2.wasm'
      ),
      witnessCalculatorCjsPath,
      path.join(
        gitRoot,
        'tests',
        'protocol-solidity-fixtures/fixtures/bridge/2/circuit_final.zkey'
      )
    );

    const val = await Bridges.SignatureBridge.deployFixedDepositBridge(
      bridgeInput,
      deployerConfig,
      initialGovernors,
      zkComponents
    );
    this.signatureBridge = val;
    return val;
  }

  public async exportConfig(
    signatureBridge?: Bridges.SignatureBridge,
    signingBackend?: SigningBackend
  ): Promise<FullChainInfo> {
    const bridge = signatureBridge ?? this.signatureBridge;
    if (!bridge) {
      throw new Error('Signature bridge not deployed yet');
    }
    const localAnchor = bridge.getAnchor(
      this.opts.chainId,
      ethers.utils.parseEther('1')
    );
    const side = bridge.getBridgeSide(this.opts.chainId);
    const wallet = side.governor;
    const otherChainIds = Array.from(bridge.bridgeSides.keys()).filter(
      (chainId) => chainId !== this.opts.chainId
    );
    const otherAnchors = otherChainIds.map(
      (chainId) =>
        [chainId, bridge.getAnchor(chainId, ethers.utils.parseEther('1'))] as [
          number,
          Interfaces.IAnchor
        ]
    );

    const chainInfo: FullChainInfo = {
      enabled: true,
      httpEndpoint: this.endpoint,
      wsEndpoint: this.endpoint.replace('http', 'ws'),
      chainId: this.opts.chainId,
      beneficiary: wallet.address,
      privateKey: wallet.privateKey,
      contracts: [
        // first the local Anchor
        {
          contract: 'AnchorOverDKG',
          address: localAnchor.getAddress(),
          deployedAt: 1,
          size: 1, // Ethers
          withdrawFeePercentage: 0,
          'dkg-node': signingBackend ?? undefined,
          eventsWatcher: { enabled: true, pollingInterval: 1000 },
          linkedAnchors: otherAnchors.map(([chainId, anchor]) => ({
            chain: chainId.toString(),
            address: anchor.getAddress(),
          })),
        },
        {
          contract: 'SignatureBridge',
          address: side.contract.address,
          deployedAt: 1,
          eventsWatcher: { enabled: true, pollingInterval: 1000 },
        },
      ],
    };
    return chainInfo;
  }

  public async writeConfig(
    path: string,
    signatureBridge?: Bridges.SignatureBridge,
    signingBackend?: SigningBackend
  ): Promise<void> {
    const config = await this.exportConfig(signatureBridge, signingBackend);
    // don't mind my typescript typing here XD
    type ConvertedContract = Omit<
      ConvertToKebabCase<Contract>,
      'events-watcher'
    > & {
      'events-watcher': ConvertToKebabCase<EventsWatcher>;
    };
    type ConvertedConfig = Omit<
      ConvertToKebabCase<typeof config>,
      'contracts'
    > & {
      contracts: ConvertedContract[];
    };
    type FullConfigFile = {
      evm: {
        // chainId as the chain identifier
        [key: number]: ConvertedConfig;
      };
    };

    const convertedConfig: ConvertedConfig = {
      enabled: config.enabled,
      'http-endpoint': config.httpEndpoint,
      'ws-endpoint': config.wsEndpoint,
      'chain-id': config.chainId,
      beneficiary: config.beneficiary,
      'private-key': config.privateKey,
      contracts: config.contracts.map((contract) => ({
        contract: contract.contract,
        address: contract.address,
        'deployed-at': contract.deployedAt,
        size: contract.size,
        'dkg-node': contract['dkg-node'],
        'withdraw-gaslimit': '0x5B8D80',
        'withdraw-fee-percentage': contract.withdrawFeePercentage,
        'events-watcher': {
          enabled: contract.eventsWatcher.enabled,
          'polling-interval': contract.eventsWatcher.pollingInterval,
        },
        'linked-anchors': contract.linkedAnchors,
      })),
    };
    const fullConfigFile: FullConfigFile = {
      evm: {
        [this.opts.chainId]: convertedConfig,
      },
    };
    const configString = JSON.stringify(fullConfigFile, null, 2);
    fs.writeFileSync(path, configString);
  }
}

export type FullChainInfo = ChainInfo & {
  httpEndpoint: string;
  wsEndpoint: string;
  privateKey: string;
};<|MERGE_RESOLUTION|>--- conflicted
+++ resolved
@@ -28,16 +28,12 @@
 import { fetchComponentsFromFilePaths } from '@webb-tools/utils';
 import path from 'path';
 import child from 'child_process';
-<<<<<<< HEAD
 import {
   ChainInfo,
   Contract,
   EventsWatcher,
   SigningBackend,
 } from './webbRelayer';
-=======
-import { ChainInfo, Contract, EventsWatcher } from './webbRelayer';
->>>>>>> 3f2b6a98
 import { ConvertToKebabCase } from './tsHacks';
 
 export type GanacheAccounts = {
