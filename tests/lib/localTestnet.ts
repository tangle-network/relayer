/*
 * Copyright 2022 Webb Technologies Inc.
 *
 * Licensed under the Apache License, Version 2.0 (the "License");
 * you may not use this file except in compliance with the License.
 * You may obtain a copy of the License at
 *
 * http://www.apache.org/licenses/LICENSE-2.0
 *
 * Unless required by applicable law or agreed to in writing, software
 * distributed under the License is distributed on an "AS IS" BASIS,
 * WITHOUT WARRANTIES OR CONDITIONS OF ANY KIND, either express or implied.
 * See the License for the specific language governing permissions and
 * limitations under the License.
 *
 */
import fs from 'fs';
import { ethers, Wallet } from 'ethers';
import { Anchors, Utility, VBridge } from '@webb-tools/protocol-solidity';
import {
  DeployerConfig,
  GovernorConfig,
  IVariableAnchorExtData,
  IVariableAnchorPublicInputs,
} from '@webb-tools/interfaces';
import { MintableToken, GovernedTokenWrapper } from '@webb-tools/tokens';
import { fetchComponentsFromFilePaths } from '@webb-tools/utils';
import { LocalEvmChain } from '@webb-tools/test-utils';
import path from 'path';
import child from 'child_process';
import {
  ChainInfo,
  Contract,
  EnabledContracts,
  EventsWatcher,
  EvmLinkedAnchor,
  FeaturesConfig,
  LinkedAnchor,
  ProposalSigningBackend,
  WithdrawConfig,
} from './webbRelayer';
import { ConvertToKebabCase } from './tsHacks';
import { CircomUtxo, Keypair, Utxo } from '@webb-tools/sdk-core';
import { hexToU8a, u8aToHex } from '@polkadot/util';

export type GanacheAccounts = {
  balance: string;
  secretKey: string;
};

export type ExportedConfigOptions = {
  signatureVBridge?: VBridge.VBridge;
  proposalSigningBackend?: ProposalSigningBackend;
  features?: FeaturesConfig;
  withdrawConfig?: WithdrawConfig;
  relayerWallet?: Wallet;
};

// Default Events watcher for the contracts.
export const defaultEventsWatcherValue: EventsWatcher = {
  enabled: true,
  pollingInterval: 1000,
  printProgressInterval: 60_000,
};

type LocalChainOpts = {
  name: string;
  port: number;
  chainId: number;
  populatedAccounts: GanacheAccounts[];
  enableLogging?: boolean;
  enabledContracts: EnabledContracts[];
};

export class LocalChain {
  private localEvmChain: LocalEvmChain;
  public readonly endpoint: string;
  private signatureVBridge: VBridge.VBridge | null = null;
  private constructor(
    private readonly opts: LocalChainOpts,
    localEvmChain: LocalEvmChain
  ) {
    this.localEvmChain = localEvmChain;
    this.endpoint = `http://127.0.0.1:${opts.port}`;
  }

  public static async init(opts: LocalChainOpts) {
    const evmChain = await LocalEvmChain.init(
      opts.name,
      opts.chainId,
      opts.populatedAccounts
    );
    const localChain = new LocalChain(opts, evmChain);
    return localChain;
  }

  public get name(): string {
    return this.opts.name;
  }

  public get chainId(): number {
    return Utility.getChainIdType(this.opts.chainId);
  }

  public get underlyingChainId(): number {
    return this.opts.chainId;
  }

  public provider(): ethers.providers.WebSocketProvider {
    return new ethers.providers.WebSocketProvider(this.endpoint, {
      name: this.opts.name,
      chainId: this.underlyingChainId,
    });
  }

  public async stop() {
    await this.localEvmChain.stop();
  }

  public async deployToken(
    name: string,
    symbol: string,
    wallet: ethers.Wallet
  ): Promise<MintableToken> {
    return MintableToken.createToken(name, symbol, wallet);
  }

  public async deploySignatureVBridge(
    otherChain: LocalChain,
    localToken: MintableToken,
    otherToken: MintableToken,
    localWallet: ethers.Wallet,
    otherWallet: ethers.Wallet,
    initialGovernors?: GovernorConfig
  ): Promise<VBridge.VBridge> {
    const gitRoot = child
      .execSync('git rev-parse --show-toplevel')
      .toString()
      .trim();
    let webbTokens1 = new Map<number, GovernedTokenWrapper | undefined>();
    webbTokens1.set(this.chainId, null!);
    webbTokens1.set(otherChain.chainId, null!);
    const vBridgeInput: VBridge.VBridgeInput = {
      vAnchorInputs: {
        asset: {
          [this.chainId]: [localToken.contract.address],
          [otherChain.chainId]: [otherToken.contract.address],
        },
      },
      chainIDs: [this.chainId, otherChain.chainId],
      webbTokens: webbTokens1,
    };
    const deployerConfig: DeployerConfig = {
      [this.chainId]: localWallet,
      [otherChain.chainId]: otherWallet,
    };
    const deployerGovernors: GovernorConfig = {
      [this.chainId]: localWallet.address,
      [otherChain.chainId]: otherWallet.address,
    };

    const witnessCalculatorCjsPath_2 = path.join(
      gitRoot,
      'tests',
      'solidity-fixtures/vanchor_2/2/witness_calculator.cjs'
    );

    const witnessCalculatorCjsPath_16 = path.join(
      gitRoot,
      'tests',
      'solidity-fixtures/vanchor_16/2/witness_calculator.cjs'
    );

    const zkComponents_2 = await fetchComponentsFromFilePaths(
      path.join(
        gitRoot,
        'tests',
        'solidity-fixtures/vanchor_2/2/poseidon_vanchor_2_2.wasm'
      ),
      witnessCalculatorCjsPath_2,
      path.join(
        gitRoot,
        'tests',
        'solidity-fixtures/vanchor_2/2/circuit_final.zkey'
      )
    );

    const zkComponents_16 = await fetchComponentsFromFilePaths(
      path.join(
        gitRoot,
        'tests',
        'solidity-fixtures/vanchor_16/2/poseidon_vanchor_16_2.wasm'
      ),
      witnessCalculatorCjsPath_16,
      path.join(
        gitRoot,
        'tests',
        'solidity-fixtures/vanchor_16/2/circuit_final.zkey'
      )
    );

    const vBridge = await VBridge.VBridge.deployVariableAnchorBridge(
      vBridgeInput,
      deployerConfig,
      deployerGovernors,
      zkComponents_2,
      zkComponents_16
    );

    this.signatureVBridge = vBridge;

    if (initialGovernors) {
      const govEntries = Object.entries(initialGovernors);

      for (const entry of govEntries) {
        const chainBridgeSide = this.signatureVBridge.getVBridgeSide(
          Number(entry[0])
        );
        console.log('entry: ', entry);
        console.log(await chainBridgeSide.contract.signer.getAddress());
        const nonce = await chainBridgeSide.contract.proposalNonce();
        while (true) {
          try {
            let tx = await chainBridgeSide.transferOwnership(
              entry[1],
              nonce.toNumber()
            );
            await tx.wait();
            break;
          } catch (e) {
            console.log(e);
          }
        }
      }
    }
<<<<<<< HEAD
    const localAnchor = bridge.getAnchor(
      this.chainId,
      ethers.utils.parseEther('1')
    );
    const side = bridge.getBridgeSide(this.chainId);
    const wallet = side.governor;
    const otherChainIds = Array.from(bridge.bridgeSides.keys()).filter(
      (chainId) => chainId !== this.chainId
    );

    const otherAnchors = otherChainIds.map((chainId) =>
      bridge.getAnchor(chainId, ethers.utils.parseEther('1'))
    );

    let contracts: Contract[] = [
      // first the local Anchor
      {
        contract: 'Anchor',
        address: localAnchor.getAddress(),
        deployedAt: 1,
        size: 1, // Ethers
        proposalSigningBackend: opts.proposalSigningBackend,
        withdrawConfig: opts.withdrawConfig,
        eventsWatcher: defaultEventsWatcherValue,
        linkedAnchors: await Promise.all(
          otherAnchors.map(async (anchor) => {
            const chainId = await anchor.contract.getChainId();
            let linkedAnchor: EvmLinkedAnchor = {
              chainId: chainId.toString(),
              address: anchor.getAddress(),
              type: 'Evm',
            };
            return linkedAnchor;
          })
        ),
      },
      {
        contract: 'SignatureBridge',
        address: side.contract.address,
        deployedAt: 1,
        eventsWatcher: defaultEventsWatcherValue,
      },
    ];
=======
>>>>>>> 89645c17

    return vBridge;
  }

  private async getVAnchorChainConfig(
    opts: ExportedConfigOptions
  ): Promise<FullChainInfo> {
    const bridge = opts.signatureVBridge ?? this.signatureVBridge;
    if (!bridge) {
      throw new Error('Signature V bridge not deployed yet');
    }
    const localAnchor = bridge.getVAnchor(this.chainId);
    const side = bridge.getVBridgeSide(this.chainId);
    const wallet = opts.relayerWallet ?? side.governor;
    const otherChainIds = Array.from(bridge.vBridgeSides.keys()).filter(
      (chainId) => chainId !== this.chainId
    );
    const otherAnchors = otherChainIds.map((chainId) =>
      bridge.getVAnchor(chainId)
    );
    let contracts: Contract[] = [
      // first the local Anchor
      {
        contract: 'VAnchor',
        address: localAnchor.getAddress(),
        deployedAt: 1,
        size: 1, // Ethers
        proposalSigningBackend: opts.proposalSigningBackend,
        withdrawConfig: opts.withdrawConfig,
        eventsWatcher: {
          enabled: true,
          pollingInterval: 1000,
          printProgressInterval: 60_000,
        },
        linkedAnchors: await Promise.all(
          otherAnchors.map(async (anchor) => {
            const chainId = await anchor.contract.getChainId();
            let linkedAnchor: EvmLinkedAnchor = {
              chainId: chainId.toString(),
              address: anchor.getAddress(),
              type: 'Evm',
            };
            return linkedAnchor;
          })
        ),
      },
      {
        contract: 'SignatureBridge',
        address: side.contract.address,
        deployedAt: 1,
        eventsWatcher: {
          enabled: true,
          pollingInterval: 1000,
          printProgressInterval: 60_000,
        },
      },
    ];
    const chainInfo: FullChainInfo = {
      name: this.underlyingChainId.toString(),
      enabled: true,
      httpEndpoint: this.endpoint,
      wsEndpoint: this.endpoint.replace('http', 'ws'),
      chainId: this.underlyingChainId,
      beneficiary: (wallet as ethers.Wallet).address,
      privateKey: (wallet as ethers.Wallet).privateKey,
      contracts: contracts,
    };
    return chainInfo;
  }

  public async exportConfig(
    opts: ExportedConfigOptions
  ): Promise<FullChainInfo> {
    const chainInfo: FullChainInfo = {
      name: this.underlyingChainId.toString(),
      enabled: true,
      httpEndpoint: this.endpoint,
      wsEndpoint: this.endpoint.replace('http', 'ws'),
      chainId: this.underlyingChainId,
      beneficiary: '',
      privateKey: '',
      contracts: [],
    };
    for (const contract of this.opts.enabledContracts) {
      if (contract.contract == 'VAnchor') {
        return this.getVAnchorChainConfig(opts);
      }
    }
    return chainInfo;
  }

  public async writeConfig(
    path: string,
    opts: ExportedConfigOptions
  ): Promise<void> {
    const config = await this.exportConfig(opts);
    // don't mind my typescript typing here XD
    type ConvertedLinkedAnchor = ConvertToKebabCase<LinkedAnchor>;
    type ConvertedContract = Omit<
      ConvertToKebabCase<Contract>,
      | 'events-watcher'
      | 'proposal-signing-backend'
      | 'withdraw-config'
      | 'linked-anchors'
    > & {
      'events-watcher': ConvertToKebabCase<EventsWatcher>;
      'proposal-signing-backend'?: ConvertToKebabCase<ProposalSigningBackend>;
      'withdraw-config'?: ConvertToKebabCase<WithdrawConfig>;
      'linked-anchors'?: ConvertedLinkedAnchor[];
    };
    type ConvertedConfig = Omit<
      ConvertToKebabCase<typeof config>,
      'contracts'
    > & {
      contracts: ConvertedContract[];
    };
    type FullConfigFile = {
      evm: {
        // chainId as the chain identifier
        [key: number]: ConvertedConfig;
      };
      features?: ConvertToKebabCase<FeaturesConfig>;
    };

    const convertedConfig: ConvertedConfig = {
      name: config.name,
      enabled: config.enabled,
      'http-endpoint': config.httpEndpoint,
      'ws-endpoint': config.wsEndpoint,
      'chain-id': config.chainId,
      beneficiary: config.beneficiary,
      'private-key': config.privateKey,
      contracts: config.contracts.map((contract) => ({
        contract: contract.contract,
        address: contract.address,
        'deployed-at': contract.deployedAt,
        'proposal-signing-backend':
          contract.proposalSigningBackend?.type === 'Mocked'
            ? {
                type: 'Mocked',
                'private-key': contract.proposalSigningBackend?.privateKey,
              }
            : contract.proposalSigningBackend?.type === 'DKGNode'
            ? {
                type: 'DKGNode',
                node: contract.proposalSigningBackend?.node,
              }
            : undefined,
        'withdraw-config': contract.withdrawConfig
          ? {
              'withdraw-fee-percentage':
                contract.withdrawConfig?.withdrawFeePercentage,
              'withdraw-gaslimit': contract.withdrawConfig?.withdrawGaslimit,
            }
          : undefined,
        'events-watcher': {
          enabled: contract.eventsWatcher.enabled,
          'polling-interval': contract.eventsWatcher.pollingInterval,
          'print-progress-interval':
            contract.eventsWatcher.printProgressInterval,
        },
        'linked-anchors': contract?.linkedAnchors?.map((anchor: LinkedAnchor) =>
            anchor.type === 'Evm'
              ? {
                  'chain-id': anchor.chainId,
                  type: 'Evm',
                  address: anchor.address,
                }
              : anchor.type === 'Substrate'
              ? {
                  type: 'Substrate',
                  'chain-id': anchor.chainId,
                  tree: anchor.tree,
                  call: anchor.call,
                  pallet: anchor.pallet,
                }
              : {
                  type: 'Raw',
                  'resource-id': anchor.resourceId,
                }
          ),
      })),
    };
    const fullConfigFile: FullConfigFile = {
      evm: {
        [this.underlyingChainId]: convertedConfig,
      },
      features: {
        'data-query': opts.features?.dataQuery ?? true,
        'governance-relay': opts.features?.governanceRelay ?? true,
        'private-tx-relay': opts.features?.privateTxRelay ?? true,
      },
    };
    const configString = JSON.stringify(fullConfigFile, null, 2);
    fs.writeFileSync(path, configString);
  }
}

export type FullChainInfo = ChainInfo & {
  httpEndpoint: string;
  wsEndpoint: string;
  privateKey: string;
};

export async function setupVanchorEvmTx(
  depositUtxo: Utxo,
  srcChain: LocalChain,
  destChain: LocalChain,
  randomKeypair: Keypair,
  srcVanchor: Anchors.VAnchor,
  destVanchor: Anchors.VAnchor,
  relayerWallet2: Wallet
): Promise<{
  extData: IVariableAnchorExtData;
  publicInputs: IVariableAnchorPublicInputs;
}> {
  let extAmount = ethers.BigNumber.from(0).sub(depositUtxo.amount);

  const dummyOutput1 = await CircomUtxo.generateUtxo({
    curve: 'Bn254',
    backend: 'Circom',
    amount: '0',
    chainId: destChain.chainId.toString(),
    keypair: randomKeypair,
  });

  const dummyOutput2 = await CircomUtxo.generateUtxo({
    curve: 'Bn254',
    backend: 'Circom',
    amount: '0',
    chainId: destChain.chainId.toString(),
    keypair: randomKeypair,
  });

  const dummyInput = await CircomUtxo.generateUtxo({
    curve: 'Bn254',
    backend: 'Circom',
    amount: '0',
    chainId: destChain.chainId.toString(),
    originChainId: destChain.chainId.toString(),
    keypair: randomKeypair,
  });

  const recipient = '0x0000000001000000000100000000010000000001';

  // Populate the leavesMap for generating the zkp against the source chain
  //
  const leaves1 = srcVanchor.tree
    .elements()
    .map((el) => hexToU8a(el.toHexString()));

  const leaves2 = destVanchor.tree
    .elements()
    .map((el) => hexToU8a(el.toHexString()));

  const depositUtxoIndex = srcVanchor.tree.getIndexByElement(
    u8aToHex(depositUtxo.commitment)
  );

  const regeneratedUtxo = await CircomUtxo.generateUtxo({
    curve: 'Bn254',
    backend: 'Circom',
    amount: depositUtxo.amount,
    chainId: depositUtxo.chainId,
    originChainId: depositUtxo.originChainId,
    blinding: hexToU8a(depositUtxo.blinding),
    privateKey: hexToU8a(depositUtxo.secret_key),
    keypair: randomKeypair,
    index: depositUtxoIndex.toString(),
  });

  const leavesMap = {
    [srcChain.chainId]: leaves1,
    [destChain.chainId]: leaves2,
  };

  const { extData, publicInputs } = await destVanchor.setupTransaction(
    [regeneratedUtxo, dummyInput],
    [dummyOutput1, dummyOutput2],
    extAmount,
    0,
    recipient,
    relayerWallet2.address,
    leavesMap
  );

  return { extData, publicInputs };
}<|MERGE_RESOLUTION|>--- conflicted
+++ resolved
@@ -209,31 +209,74 @@
 
     this.signatureVBridge = vBridge;
 
-    if (initialGovernors) {
-      const govEntries = Object.entries(initialGovernors);
-
-      for (const entry of govEntries) {
-        const chainBridgeSide = this.signatureVBridge.getVBridgeSide(
-          Number(entry[0])
-        );
-        console.log('entry: ', entry);
-        console.log(await chainBridgeSide.contract.signer.getAddress());
-        const nonce = await chainBridgeSide.contract.proposalNonce();
-        while (true) {
-          try {
-            let tx = await chainBridgeSide.transferOwnership(
-              entry[1],
-              nonce.toNumber()
-            );
-            await tx.wait();
-            break;
-          } catch (e) {
-            console.log(e);
-          }
-        }
-      }
+  public async deploySignatureBridge(
+    otherChain: LocalChain,
+    localToken: MintableToken,
+    otherToken: MintableToken,
+    localWallet: ethers.Wallet,
+    otherWallet: ethers.Wallet,
+    initialGovernors?: GovernorConfig
+  ): Promise<Bridges.SignatureBridge> {
+    const gitRoot = child
+      .execSync('git rev-parse --show-toplevel')
+      .toString()
+      .trim();
+    localWallet.connect(this.provider());
+    otherWallet.connect(otherChain.provider());
+    const bridgeInput: BridgeInput = {
+      anchorInputs: {
+        asset: {
+          [this.chainId]: [localToken.contract.address],
+          [otherChain.chainId]: [otherToken.contract.address],
+        },
+        anchorSizes: [ethers.utils.parseEther('1')],
+      },
+      chainIDs: [this.chainId, otherChain.chainId],
+    };
+    const deployerConfig: DeployerConfig = {
+      [this.chainId]: localWallet,
+      [otherChain.chainId]: otherWallet,
+    };
+    const defaultInitialGovernors: GovernorConfig = initialGovernors ?? {
+      [this.chainId]: localWallet,
+      [otherChain.chainId]: otherWallet,
+    };
+    const witnessCalculatorCjsPath = path.join(
+      gitRoot,
+      'tests',
+      'protocol-solidity-fixtures/fixtures/anchor/2/witness_calculator.cjs'
+    );
+    const zkComponents = await fetchComponentsFromFilePaths(
+      path.join(
+        gitRoot,
+        'tests',
+        'protocol-solidity-fixtures/fixtures/anchor/2/poseidon_anchor_2.wasm'
+      ),
+      witnessCalculatorCjsPath,
+      path.join(
+        gitRoot,
+        'tests',
+        'protocol-solidity-fixtures/fixtures/anchor/2/circuit_final.zkey'
+      )
+    );
+
+    const val = await Bridges.SignatureBridge.deployFixedDepositBridge(
+      bridgeInput,
+      deployerConfig,
+      defaultInitialGovernors,
+      zkComponents
+    );
+    this.signatureBridge = val;
+    return val;
+  }
+
+  private async getAnchorChainConfig(
+    opts: ExportedConfigOptions
+  ): Promise<FullChainInfo> {
+    const bridge = opts.signatureBridge ?? this.signatureBridge;
+    if (!bridge) {
+      throw new Error('Signature bridge not deployed yet');
     }
-<<<<<<< HEAD
     const localAnchor = bridge.getAnchor(
       this.chainId,
       ethers.utils.parseEther('1')
@@ -277,8 +320,6 @@
         eventsWatcher: defaultEventsWatcherValue,
       },
     ];
-=======
->>>>>>> 89645c17
 
     return vBridge;
   }
