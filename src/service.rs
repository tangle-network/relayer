// Copyright 2022 Webb Technologies Inc.
//
// Licensed under the Apache License, Version 2.0 (the "License");
// you may not use this file except in compliance with the License.
// You may obtain a copy of the License at
//
// http://www.apache.org/licenses/LICENSE-2.0
//
// Unless required by applicable law or agreed to in writing, software
// distributed under the License is distributed on an "AS IS" BASIS,
// WITHOUT WARRANTIES OR CONDITIONS OF ANY KIND, either express or implied.
// See the License for the specific language governing permissions and
// limitations under the License.
//
//! # Relayer Service Module 🕸️
//!
//! A module for starting long-running tasks for event watching.
//!
//! ## Overview
//!
//! Services are tasks which the relayer constantly runs throughout its lifetime.
//! Services handle keeping up to date with the configured chains.

use std::collections::HashSet;
use std::sync::Arc;

use ethereum_types::U256;
use webb::evm::ethers::providers;

use webb::substrate::subxt::config::{PolkadotConfig, SubstrateConfig};
use webb::substrate::subxt::{tx::PairSigner, OnlineClient};

use crate::config::*;
use crate::context::RelayerContext;
use crate::events_watcher::dkg::*;
use crate::events_watcher::evm::vanchor_encrypted_outputs_handler::VAnchorEncryptedOutputHandler;
use crate::events_watcher::evm::*;
use crate::events_watcher::substrate::*;
use crate::events_watcher::*;
use crate::proposal_signing_backend::*;
use crate::store::sled::SledStore;
use crate::tx_queue::{evm::TxQueue, substrate::SubstrateTxQueue};

/// Type alias for providers
type Client = providers::Provider<providers::Http>;
/// Type alias for the DKG DefaultConfig
type DkgClient = OnlineClient<PolkadotConfig>;
/// Type alias for the WebbProtocol DefaultConfig
type WebbProtocolClient = OnlineClient<SubstrateConfig>;
/// Type alias for [Sled](https://sled.rs)-based database store
type Store = crate::store::sled::SledStore;

/// Sets up the web socket server for the relayer,  routing (endpoint queries / requests mapped to handled code) and
/// instantiates the database store. Allows clients to interact with the relayer.
///
/// Returns `Ok((addr, server))` on success, or `Err(anyhow::Error)` on failure.
///
/// # Arguments
///
/// * `ctx` - RelayContext reference that holds the configuration
/// * `store` - [Sled](https://sled.rs)-based database store
///
/// # Examples
///
/// ```
/// let ctx = RelayerContext::new(config);
/// let store = create_store(&args).await?;
/// let (addr, server) = build_web_services(ctx.clone(), store.clone())?;
/// ```
pub fn build_web_services(
    ctx: RelayerContext,
    store: crate::store::sled::SledStore,
) -> crate::Result<(
    std::net::SocketAddr,
    impl core::future::Future<Output = ()> + 'static,
)> {
    use warp::Filter;

    let port = ctx.config.port;
    let ctx_arc = Arc::new(ctx.clone());
    let ctx_filter = warp::any().map(move || Arc::clone(&ctx_arc)).boxed();

    // the websocket server for users to submit relay transaction requests
    let ws_filter = warp::path("ws")
        .and(warp::ws())
        .and(ctx_filter.clone())
        .map(|ws: warp::ws::Ws, ctx: Arc<RelayerContext>| {
            ws.on_upgrade(|socket| async move {
                let _ = crate::handler::accept_connection(ctx.as_ref(), socket)
                    .await;
            })
        })
        .boxed();

    // get the ip of the caller.
    let proxy_addr = [127, 0, 0, 1].into();

    // First check the x-forwarded-for with 'real_ip' for reverse proxy setups
    // This code identifies the client's ip address and sends it back to them
    // TODO: PUT THE URL FOR THIS ENDPOINT HERE.
    let ip_filter = warp::path("ip")
        .and(warp::get())
        .and(warp_real_ip::real_ip(vec![proxy_addr]))
        .and_then(crate::handler::handle_ip_info)
        .or(warp::path("ip")
            .and(warp::get())
            .and(warp::addr::remote())
            .and_then(crate::handler::handle_socket_info))
        .boxed();

    // Define the handling of a request for this relayer's information (supported networks)
    // TODO: PUT THE URL FOR THIS ENDPOINT HERE.
    let info_filter = warp::path("info")
        .and(warp::get())
        .and(ctx_filter)
        .and_then(crate::handler::handle_relayer_info)
        .boxed();

    // Define the handling of a request for the leaves of a merkle tree. This is used by clients as a way to query
    // for information needed to generate zero-knowledge proofs (it is faster than querying the chain history)
    // TODO: PUT THE URL FOR THIS ENDPOINT HERE.
    let evm_store = Arc::new(store.clone());
    let store_filter = warp::any().map(move || Arc::clone(&evm_store)).boxed();
    let ctx_arc = Arc::new(ctx.clone());
    let leaves_cache_filter_evm = warp::path("leaves")
        .and(warp::path("evm"))
        .and(store_filter)
        .and(warp::path::param())
        .and(warp::path::param())
        .and_then(move |store, chain_id, contract| {
            crate::handler::handle_leaves_cache_evm(
                store,
                chain_id,
                contract,
                Arc::clone(&ctx_arc),
            )
        })
        .boxed();
    // leaf api handler for substrate
    let substrate_store = Arc::new(store.clone());
    let store_filter = warp::any()
        .map(move || Arc::clone(&substrate_store))
        .boxed();
    let ctx_arc = Arc::new(ctx.clone());

    // TODO: PUT THE URL FOR THIS ENDPOINT HERE.
    let leaves_cache_filter_substrate = warp::path("leaves")
        .and(warp::path("substrate"))
        .and(store_filter)
        .and(warp::path::param())
        .and(warp::path::param())
        .and_then(move |store, chain_id, contract| {
            crate::handler::handle_leaves_cache_substrate(
                store,
                chain_id,
                contract,
                Arc::clone(&ctx_arc),
            )
        })
        .boxed();
    // Define the handling of a request for the leaves of a merkle tree. This is used by clients as a way to query
    // for information needed to generate zero-knowledge proofs (it is faster than querying the chain history)
    // TODO: PUT THE URL FOR THIS ENDPOINT HERE.
    let cosmwasm_store = Arc::new(store.clone());
    let store_filter =
        warp::any().map(move || Arc::clone(&cosmwasm_store)).boxed();
    let ctx_arc = Arc::new(ctx.clone());
    let leaves_cache_filter_cosmwasm = warp::path("leaves")
        .and(warp::path("cosmwasm"))
        .and(store_filter)
        .and(warp::path::param())
        .and(warp::path::param())
        .and_then(move |store, chain_id, contract| {
            crate::handler::handle_leaves_cache_cosmwasm(
                store,
                chain_id,
                contract,
                Arc::clone(&ctx_arc),
            )
        })
        .boxed();

    let evm_store = Arc::new(store);
    let store_filter = warp::any().map(move || Arc::clone(&evm_store)).boxed();
    let ctx_arc = Arc::new(ctx.clone());
    let encrypted_output_cache_filter_evm = warp::path("encrypted_outputs")
        .and(warp::path("evm"))
        .and(store_filter)
        .and(warp::path::param())
        .and(warp::path::param())
        .and_then(move |store, chain_id, contract| {
            crate::handler::handle_encrypted_outputs_cache_evm(
                store,
                chain_id,
                contract,
                Arc::clone(&ctx_arc),
            )
        })
        .boxed();

    let relayer_metrics_info = warp::path("metrics")
        .and(warp::get())
        .and_then(crate::handler::handle_metric_info)
        .boxed();

    // Code that will map the request handlers above to a defined http endpoint.
    let routes = ip_filter
        .or(info_filter)
        .or(leaves_cache_filter_evm)
        .or(leaves_cache_filter_substrate)
        .or(leaves_cache_filter_cosmwasm)
        .or(encrypted_output_cache_filter_evm)
        .or(relayer_metrics_info)
        .boxed(); // will add more routes here.
    let http_filter =
        warp::path("api").and(warp::path("v1")).and(routes).boxed();

    let cors = warp::cors().allow_any_origin();
    let service = http_filter
        .or(ws_filter)
        .with(cors)
        .with(warp::trace::request());
    let mut shutdown_signal = ctx.shutdown_signal();
    let shutdown_signal = async move {
        shutdown_signal.recv().await;
    };
    warp::serve(service)
        .try_bind_with_graceful_shutdown(([0, 0, 0, 0], port), shutdown_signal)
        .map_err(Into::into)
}

/// Starts all background services for all chains configured in the config file.
///
/// Returns a future that resolves when all services are started successfully.
///
/// # Arguments
///
/// * `ctx` - RelayContext reference that holds the configuration
/// * `store` -[Sled](https://sled.rs)-based database store
///
/// # Examples
///
/// ```
/// let _ = service::ignite(&ctx, Arc::new(store)).await?;
/// ```
pub async fn ignite(
    ctx: &RelayerContext,
    store: Arc<Store>,
) -> crate::Result<()> {
    tracing::debug!(
        "Relayer configuration: {}",
        serde_json::to_string_pretty(&ctx.config)?
    );

    // now we go through each chain, in our configuration
    for chain_config in ctx.config.evm.values() {
        if !chain_config.enabled {
            continue;
        }
        let chain_name = &chain_config.name;
        let chain_id = U256::from(chain_config.chain_id);
        let provider = ctx.evm_provider(&chain_id.to_string()).await?;
        let client = Arc::new(provider);
        tracing::debug!(
            "Starting Background Services for ({}) chain.",
            chain_name
        );

        for contract in &chain_config.contracts {
            match contract {
                Contract::VAnchor(config) => {
                    start_evm_vanchor_events_watcher(
                        ctx,
                        config,
                        chain_id,
                        client.clone(),
                        store.clone(),
                    )
                    .await?;
                }
                Contract::SignatureBridge(config) => {
                    start_signature_bridge_events_watcher(
                        ctx,
                        config,
                        client.clone(),
                        store.clone(),
                    )
                    .await?;
                }
            }
        }
        // start the transaction queue after starting other tasks.
        start_tx_queue(
            ctx.clone(),
            chain_config.chain_id.to_string().clone(),
            store.clone(),
        )?;
    }
    // now, we start substrate service/tasks
    for (node_name, node_config) in &ctx.config.substrate {
        if !node_config.enabled {
            continue;
        }
        let chain_id = node_config.chain_id;
        match node_config.runtime {
            SubstrateRuntime::Dkg => {
                let client =
                    ctx.substrate_provider::<PolkadotConfig>(node_name).await?;

                let chain_id = U256::from(chain_id);
                for pallet in &node_config.pallets {
                    match pallet {
                        Pallet::DKGProposalHandler(config) => {
                            start_dkg_proposal_handler(
                                ctx,
                                config,
                                client.clone(),
                                node_name.clone(),
                                chain_id,
                                store.clone(),
                            )?;
                        }
                        Pallet::Dkg(config) => {
                            start_dkg_pallet_watcher(
                                ctx,
                                config,
                                client.clone(),
                                node_name.clone(),
                                chain_id,
                                store.clone(),
                            )?;
                        }
                        Pallet::DKGProposals(_) => {
                            // TODO(@shekohex): start the dkg proposals service
                        }
                        Pallet::SignatureBridge(_) => {
                            unreachable!()
                        }
                        Pallet::VAnchorBn254(_) => {
                            unreachable!()
                        }
                    }
                }
                // start the transaction queue for dkg-substrate extrinsics after starting other tasks.
                start_dkg_substrate_tx_queue(
                    ctx.clone(),
                    chain_id,
                    store.clone(),
                )?;
            }
            SubstrateRuntime::WebbProtocol => {
                let client = ctx
                    .substrate_provider::<SubstrateConfig>(node_name)
                    .await?;
                let chain_id = U256::from(chain_id);
                for pallet in &node_config.pallets {
                    match pallet {
                        Pallet::VAnchorBn254(config) => {
                            start_substrate_vanchor_event_watcher(
                                ctx,
                                config,
                                client.clone(),
                                node_name.clone(),
                                chain_id,
                                store.clone(),
                            )?;
                        }
                        Pallet::SignatureBridge(config) => {
                            start_substrate_signature_bridge_events_watcher(
                                ctx.clone(),
                                config,
                                client.clone(),
                                node_name.clone(),
                                chain_id,
                                store.clone(),
                            )
                            .await?;
                        }
                        Pallet::DKGProposals(_) => {
                            unreachable!()
                        }
                        Pallet::DKGProposalHandler(_) => {
                            unreachable!()
                        }
                        Pallet::Dkg(_) => {
                            unreachable!()
                        }
                    }
                }

                // start the transaction queue for protocol-substrate  after starting other tasks.
                start_protocol_substrate_tx_queue(
                    ctx.clone(),
                    chain_id,
                    store.clone(),
                )?;
            }
        };
    }
    Ok(())
}

/// Starts the event watcher for Substrate vanchor events.
///
/// Returns Ok(()) if successful, or an error if not.
///
/// # Arguments
///
/// * `ctx` - RelayContext reference that holds the configuration
/// * `config` - VAnchorBn254 configuration
/// * `client` - WebbProtocol client
/// * `node_name` - Name of the node
/// * `chain_id` - An U256 representing the chain id of the chain
/// * `store` -[Sled](https://sled.rs)-based database store
fn start_substrate_vanchor_event_watcher(
    ctx: &RelayerContext,
    config: &VAnchorBn254PalletConfig,
    client: WebbProtocolClient,
    node_name: String,
    chain_id: U256,
    store: Arc<Store>,
) -> crate::Result<()> {
    if !config.events_watcher.enabled {
        tracing::warn!(
            "Substrate VAnchor events watcher is disabled for ({}).",
            node_name,
        );
        return Ok(());
    }
    tracing::debug!(
        "Substrate VAnchor events watcher for ({}) Started.",
        node_name,
    );

    let my_ctx = ctx.clone();
    let my_config = config.clone();
    let mut shutdown_signal = ctx.shutdown_signal();
    let metrics = ctx.metrics.clone();
    let task = async move {
        let watcher = SubstrateVAnchorLeavesWatcher::default();
        let substrate_leaves_watcher_task = watcher.run(
            node_name.clone(),
            chain_id,
            client.clone().into(),
            store.clone(),
            metrics.clone(),
        );
        let proposal_signing_backend = make_substrate_proposal_signing_backend(
            &my_ctx,
            store.clone(),
            chain_id,
            my_config.linked_anchors.clone(),
            my_config.proposal_signing_backend,
        )
        .await?;
        match proposal_signing_backend {
            ProposalSigningBackendSelector::Dkg(backend) => {
                // its safe to use unwrap on linked_anchors here
                // since this option is always going to return Some(value).
                // linked_anchors are validated in make_proposal_signing_backend() method
                let watcher = SubstrateVAnchorWatcher::new(
                    backend,
                    my_config.linked_anchors.unwrap(),
                );
                let substrate_vanchor_watcher_task = watcher.run(
                    node_name.clone(),
                    chain_id,
                    client.clone().into(),
                    store.clone(),
                    metrics.clone(),
                );
                tokio::select! {
                    _ = substrate_vanchor_watcher_task => {
                        tracing::warn!(
                            "Substrate VAnchor watcher (DKG Backend) task stopped for ({})",
                            node_name,
                        );
                    },
                    _ = substrate_leaves_watcher_task => {
                        tracing::warn!(
                            "Substrate VAnchor leaves watcher stopped for ({})",
                            node_name,
                        );
                    },
                    _ = shutdown_signal.recv() => {
                        tracing::trace!(
                            "Stopping Substrate VAnchor watcher (DKG Backend) for ({})",
                            node_name,
                        );
                    },
                }
            }
            ProposalSigningBackendSelector::Mocked(backend) => {
                // its safe to use unwrap on linked_anchors here
                // since this option is always going to return Some(value).
                let watcher = SubstrateVAnchorWatcher::new(
                    backend,
                    my_config.linked_anchors.unwrap(),
                );
                let substrate_vanchor_watcher_task = watcher.run(
                    node_name.clone(),
                    chain_id,
                    client.into(),
                    store.clone(),
                    metrics.clone(),
                );
                tokio::select! {
                    _ = substrate_vanchor_watcher_task => {
                        tracing::warn!(
                            "Substrate VAnchor watcher (Mocked Backend) task stopped for ({})",
                            node_name,
                        );
                    },
                    _ = substrate_leaves_watcher_task => {
                        tracing::warn!(
                            "Substrate VAnchor leaves watcher stopped for ({})",
                            node_name,
                        );
                    },
                    _ = shutdown_signal.recv() => {
                        tracing::trace!(
                            "Stopping Substrate VAnchor watcher (Mocked Backend) for ({})",
                            node_name,
                        );
                    },
                }
            }
            ProposalSigningBackendSelector::None => {
                tokio::select! {
                    _ = substrate_leaves_watcher_task => {
                        tracing::warn!(
                            "Substrate VAnchor leaves watcher stopped for ({})",
                            node_name,
                        );
                    },
                    _ = shutdown_signal.recv() => {
                        tracing::trace!(
                            "Stopping Substrate VAnchor watcher (Mocked Backend) for ({})",
                            node_name,
                        );
                    },
                }
            }
        };
        crate::Result::Ok(())
    };
    // kick off the watcher.
    tokio::task::spawn(task);
    Ok(())
}

/// Starts the event watcher for DKG proposal handler events.
///
/// Returns Ok(()) if successful, or an error if not.
///
/// # Arguments
///
/// * `ctx` - RelayContext reference that holds the configuration
/// * `config` - DKG proposal handler configuration
/// * `client` - DKG client
/// * `node_name` - Name of the node
/// * `chain_id` - An U256 representing the chain id of the chain
/// * `store` -[Sled](https://sled.rs)-based database store
fn start_dkg_proposal_handler(
    ctx: &RelayerContext,
    config: &DKGProposalHandlerPalletConfig,
    client: DkgClient,
    node_name: String,
    chain_id: U256,
    store: Arc<Store>,
) -> crate::Result<()> {
    // check first if we should start the events watcher for this contract.
    if !config.events_watcher.enabled {
        tracing::warn!(
            "DKG Proposal Handler events watcher is disabled for ({}).",
            node_name,
        );
        return Ok(());
    }
    tracing::debug!(
        "DKG Proposal Handler events watcher for ({}) Started.",
        node_name,
    );
    let node_name2 = node_name.clone();
    let mut shutdown_signal = ctx.shutdown_signal();
    let metrics = ctx.metrics.clone();
    let task = async move {
        let proposal_handler = ProposalHandlerWatcher::default();
        let watcher =
<<<<<<< HEAD
            proposal_handler.run(node_name, chain_id, client, store, metrics);
=======
            proposal_handler.run(node_name, chain_id, client.into(), store);
>>>>>>> 50974d84
        tokio::select! {
            _ = watcher => {
                tracing::warn!(
                    "DKG Proposal Handler events watcher stopped for ({})",
                    node_name2,
                );
            },
            _ = shutdown_signal.recv() => {
                tracing::trace!(
                    "Stopping DKG Proposal Handler events watcher for ({})",
                    node_name2,
                );
            },
        }
    };
    // kick off the watcher.
    tokio::task::spawn(task);
    Ok(())
}

/// Starts the event watcher for DKG pallet events watcher.
///
/// Returns Ok(()) if successful, or an error if not.
///
/// # Arguments
///
/// * `ctx` - RelayContext reference that holds the configuration
/// * `config` - DKG pallet configuration
/// * `client` - DKG client
/// * `node_name` - Name of the node
/// * `chain_id` - An U256 representing the chain id of the chain
/// * `store` -[Sled](https://sled.rs)-based database store
fn start_dkg_pallet_watcher(
    ctx: &RelayerContext,
    config: &DKGPalletConfig,
    client: DkgClient,
    node_name: String,
    chain_id: U256,
    store: Arc<Store>,
) -> crate::Result<()> {
    // check first if we should start the events watcher for this pallet.
    if !config.events_watcher.enabled {
        tracing::warn!(
            "DKG Pallet events watcher is disabled for ({}).",
            node_name,
        );
        return Ok(());
    }
    tracing::debug!("DKG Pallet events watcher for ({}) Started.", node_name,);
    let node_name2 = node_name.clone();
    let mut shutdown_signal = ctx.shutdown_signal();
    let webb_config = ctx.config.clone();
    let metrics = ctx.metrics.clone();
    let task = async move {
        let governor_watcher = DKGGovernorWatcher::new(webb_config);
        let watcher =
<<<<<<< HEAD
            governor_watcher.run(node_name, chain_id, client, store, metrics);
=======
            governor_watcher.run(node_name, chain_id, client.into(), store);
>>>>>>> 50974d84
        tokio::select! {
            _ = watcher => {
                tracing::warn!(
                    "DKG Pallet events watcher stopped for ({})",
                    node_name2,
                );
            },
            _ = shutdown_signal.recv() => {
                tracing::trace!(
                    "Stopping DKG Pallet events watcher for ({})",
                    node_name2,
                );
            },
        }
    };
    // kick off the watcher.
    tokio::task::spawn(task);
    Ok(())
}

/// Starts the event watcher for EVM VAnchor events.
///
/// Returns Ok(()) if successful, or an error if not.
///
/// # Arguments
///
/// * `ctx` - RelayContext reference that holds the configuration
/// * `config` - VAnchor contract configuration
/// * `client` - EVM Chain api client
/// * `store` -[Sled](https://sled.rs)-based database store
async fn start_evm_vanchor_events_watcher(
    ctx: &RelayerContext,
    config: &VAnchorContractConfig,
    chain_id: U256,
    client: Arc<Client>,
    store: Arc<Store>,
) -> crate::Result<()> {
    if !config.events_watcher.enabled {
        tracing::warn!(
            "VAnchor events watcher is disabled for ({}).",
            config.common.address,
        );
        return Ok(());
    }
    let wrapper = VAnchorContractWrapper::new(
        config.clone(),
        ctx.config.clone(), // the original config to access all networks.
        client.clone(),
    );
    let mut shutdown_signal = ctx.shutdown_signal();
    let contract_address = config.common.address;
    let my_ctx = ctx.clone();
    let my_config = config.clone();
    let task = async move {
        tracing::debug!(
            "VAnchor events watcher for ({}) Started.",
            contract_address,
        );
        let contract_watcher = VAnchorContractWatcher::default();
        let proposal_signing_backend = make_proposal_signing_backend(
            &my_ctx,
            store.clone(),
            chain_id,
            my_config.linked_anchors,
            my_config.proposal_signing_backend,
        )
        .await?;
        match proposal_signing_backend {
            ProposalSigningBackendSelector::Dkg(backend) => {
                let deposit_handler = VAnchorDepositHandler::new(backend);
                let leaves_handler = VAnchorLeavesHandler::default();
                let encrypted_output_handler =
                    VAnchorEncryptedOutputHandler::default();
                let vanchor_watcher_task = contract_watcher.run(
                    client,
                    store,
                    wrapper,
                    vec![
                        Box::new(deposit_handler),
                        Box::new(leaves_handler),
                        Box::new(encrypted_output_handler),
                    ],
                    my_ctx.metrics.clone(),
                );
                tokio::select! {
                    _ = vanchor_watcher_task => {
                        tracing::warn!(
                            "VAnchor watcher task stopped for ({})",
                            contract_address,
                        );
                    },
                    _ = shutdown_signal.recv() => {
                        tracing::trace!(
                            "Stopping VAnchor watcher for ({})",
                            contract_address,
                        );
                    },
                }
            }
            ProposalSigningBackendSelector::Mocked(backend) => {
                let deposit_handler = VAnchorDepositHandler::new(backend);
                let leaves_handler = VAnchorLeavesHandler::default();
                let encrypted_output_handler =
                    VAnchorEncryptedOutputHandler::default();
                let vanchor_watcher_task = contract_watcher.run(
                    client,
                    store,
                    wrapper,
                    vec![
                        Box::new(deposit_handler),
                        Box::new(leaves_handler),
                        Box::new(encrypted_output_handler),
                    ],
                    my_ctx.metrics.clone(),
                );
                tokio::select! {
                    _ = vanchor_watcher_task => {
                        tracing::warn!(
                            "VAnchor watcher task stopped for ({})",
                            contract_address,
                        );
                    },
                    _ = shutdown_signal.recv() => {
                        tracing::trace!(
                            "Stopping VAnchor watcher for ({})",
                            contract_address,
                        );
                    },
                }
            }
            ProposalSigningBackendSelector::None => {
                let leaves_handler = VAnchorLeavesHandler::default();
                let encrypted_output_handler =
                    VAnchorEncryptedOutputHandler::default();
                let vanchor_watcher_task = contract_watcher.run(
                    client,
                    store,
                    wrapper,
                    vec![
                        Box::new(leaves_handler),
                        Box::new(encrypted_output_handler),
                    ],
                    my_ctx.metrics.clone(),
                );
                tokio::select! {
                    _ = vanchor_watcher_task => {
                        tracing::warn!(
                            "VAnchor watcher task stopped for ({})",
                            contract_address,
                        );
                    },
                    _ = shutdown_signal.recv() => {
                        tracing::trace!(
                            "Stopping VAnchor watcher for ({})",
                            contract_address,
                        );
                    },
                }
            }
        };

        crate::Result::Ok(())
    };
    // kick off the watcher.
    tokio::task::spawn(task);
    Ok(())
}

/// Starts the event watcher for Signature Bridge contract.
async fn start_signature_bridge_events_watcher(
    ctx: &RelayerContext,
    config: &SignatureBridgeContractConfig,
    client: Arc<Client>,
    store: Arc<Store>,
) -> crate::Result<()> {
    if !config.events_watcher.enabled {
        tracing::warn!(
            "Signature Bridge events watcher is disabled for ({}).",
            config.common.address,
        );
        return Ok(());
    }
    let mut shutdown_signal = ctx.shutdown_signal();
    let contract_address = config.common.address;
    let wrapper =
        SignatureBridgeContractWrapper::new(config.clone(), client.clone());
    let metrics = ctx.metrics.clone();
    let task = async move {
        tracing::debug!(
            "Signature Bridge watcher for ({}) Started.",
            contract_address
        );
        let bridge_contract_watcher = SignatureBridgeContractWatcher::default();
        let governance_transfer_handler =
            SignatureBridgeGovernanceOwnershipTransferredHandler::default();
        let events_watcher_task = EventWatcher::run(
            &bridge_contract_watcher,
            client.clone(),
            store.clone(),
            wrapper.clone(),
            vec![Box::new(governance_transfer_handler)],
            metrics.clone(),
        );
        let cmd_handler_task = BridgeWatcher::run(
            &bridge_contract_watcher,
            client,
            store,
            wrapper,
            metrics.clone(),
        );
        tokio::select! {
            _ = events_watcher_task => {
                tracing::warn!(
                    "signature bridge events watcher task stopped for ({})",
                    contract_address
                );
            },
            _ = cmd_handler_task => {
                tracing::warn!(
                    "signature bridge cmd handler task stopped for ({})",
                    contract_address
                );
            },
            _ = shutdown_signal.recv() => {
                tracing::trace!(
                    "Stopping Signature Bridge watcher for ({})",
                    contract_address,
                );
            },
        }
    };
    // kick off the watcher.
    tokio::task::spawn(task);
    Ok(())
}

/// Starts the event watcher for Signature Bridge Pallet.
async fn start_substrate_signature_bridge_events_watcher(
    ctx: RelayerContext,
    config: &SignatureBridgePalletConfig,
    client: WebbProtocolClient,
    node_name: String,
    chain_id: U256,
    store: Arc<Store>,
) -> crate::Result<()> {
    if !config.events_watcher.enabled {
        tracing::warn!(
            "Substrate Signature Bridge events watcher is disabled for ({}).",
            node_name,
        );
        return Ok(());
    }
    let mut shutdown_signal = ctx.shutdown_signal();
    let task = async move {
        tracing::debug!(
            "Substrate Signature Bridge watcher for ({}) Started.",
            node_name
        );
        let substrate_bridge_watcher = SubstrateBridgeEventWatcher::default();
        let events_watcher_task = SubstrateEventWatcher::run(
            &substrate_bridge_watcher,
            node_name.clone(),
            chain_id,
            client.clone().into(),
            store.clone(),
            ctx.metrics.clone(),
        );
        let cmd_handler_task = SubstrateBridgeWatcher::run(
            &substrate_bridge_watcher,
            chain_id,
            client.into(),
            store.clone(),
        );
        tokio::select! {
            _ = events_watcher_task => {
                tracing::warn!(
                    "Substrate signature bridge events watcher task stopped for ({})",
                    node_name
                );
            },
            _ = cmd_handler_task => {
                tracing::warn!(
                    "Substrate signature bridge cmd handler task stopped for ({})",
                    node_name
                );
            },
            _ = shutdown_signal.recv() => {
                tracing::trace!(
                    "Stopping Substrate Signature Bridge watcher for ({})",
                    node_name,
                );
            },
        }
    };
    // kick off the watcher.
    tokio::task::spawn(task);
    Ok(())
}

/// Starts the transaction queue task
///
/// Returns Ok(()) if successful, or an error if not.
///
/// # Arguments
///
/// * `ctx` - RelayContext reference that holds the configuration
/// * `chain_name` - Name of the chain
/// * `store` -[Sled](https://sled.rs)-based database store
fn start_tx_queue(
    ctx: RelayerContext,
    chain_id: String,
    store: Arc<Store>,
) -> crate::Result<()> {
    let mut shutdown_signal = ctx.shutdown_signal();
    let tx_queue = TxQueue::new(ctx, chain_id.clone(), store);

    tracing::debug!("Transaction Queue for ({}) Started.", chain_id);
    let task = async move {
        tokio::select! {
            _ = tx_queue.run() => {
                tracing::warn!(
                    "Transaction Queue task stopped for ({})",
                    chain_id,
                );
            },
            _ = shutdown_signal.recv() => {
                tracing::trace!(
                    "Stopping Transaction Queue for ({})",
                    chain_id,
                );
            },
        }
    };
    // kick off the tx_queue.
    tokio::task::spawn(task);
    Ok(())
}

/// Starts the transaction queue task for protocol-substrate extrinsic
///
/// Returns Ok(()) if successful, or an error if not.
///
/// # Arguments
///
/// * `ctx` - RelayContext reference that holds the configuration
/// * `chain_name` - Name of the chain
/// * `store` -[Sled](https://sled.rs)-based database store
fn start_protocol_substrate_tx_queue(
    ctx: RelayerContext,
    chain_id: U256,
    store: Arc<Store>,
) -> crate::Result<()> {
    let mut shutdown_signal = ctx.shutdown_signal();

    let tx_queue = SubstrateTxQueue::new(ctx, chain_id, store);

    tracing::debug!(
        "Transaction Queue for Protocol-Substrate node({}) Started.",
        chain_id
    );
    let task = async move {
        tokio::select! {
            _ = tx_queue.run::<SubstrateConfig>() => {
                tracing::warn!(
                    "Transaction Queue task stopped for Protocol-Substrate node({})",
                    chain_id
                );
            },
            _ = shutdown_signal.recv() => {
                tracing::trace!(
                    "Stopping Transaction Queue for Protocol-Substrate node({})",
                    chain_id
                );
            },
        }
    };
    // kick off the substrate tx_queue.
    tokio::task::spawn(task);
    Ok(())
}

/// Starts the transaction queue task for dkg-substrate extrinsics
///
/// Returns Ok(()) if successful, or an error if not.
///
/// # Arguments
///
/// * `ctx` - RelayContext reference that holds the configuration
/// * `chain_name` - Name of the chain
/// * `store` -[Sled](https://sled.rs)-based database store
fn start_dkg_substrate_tx_queue(
    ctx: RelayerContext,
    chain_id: U256,
    store: Arc<Store>,
) -> crate::Result<()> {
    let mut shutdown_signal = ctx.shutdown_signal();

    let tx_queue = SubstrateTxQueue::new(ctx, chain_id, store);

    tracing::debug!(
        "Transaction Queue for Dkg-Substrate node({}) Started.",
        chain_id
    );
    let task = async move {
        tokio::select! {
            _ = tx_queue.run::<PolkadotConfig>() => {
                tracing::warn!(
                    "Transaction Queue task stopped for Dkg-Substrate node({})",
                    chain_id
                );
            },
            _ = shutdown_signal.recv() => {
                tracing::trace!(
                    "Stopping Transaction Queue for Dkg-Substrate node({})",
                    chain_id
                );
            },
        }
    };
    // kick off the substrate tx_queue.
    tokio::task::spawn(task);
    Ok(())
}

#[allow(clippy::large_enum_variant)]
enum ProposalSigningBackendSelector {
    None,
    Mocked(MockedProposalSigningBackend<SledStore>),
    Dkg(DkgProposalSigningBackend),
}

async fn make_proposal_signing_backend(
    ctx: &RelayerContext,
    store: Arc<Store>,
    chain_id: U256,
    linked_anchors: Option<Vec<LinkedAnchorConfig>>,
    proposal_signing_backend: Option<ProposalSigningBackendConfig>,
) -> crate::Result<ProposalSigningBackendSelector> {
    // Check if contract is configured with governance support for the relayer.
    if !ctx.config.features.governance_relay {
        tracing::warn!("Governance relaying is not enabled for relayer");
        return Ok(ProposalSigningBackendSelector::None);
    }

    // We do this by checking if linked anchors are provided.
    let linked_anchors = match linked_anchors {
        Some(anchors) => {
            if anchors.is_empty() {
                tracing::warn!("Misconfigured Network: Linked anchors cannot be empty for governance relaying");
                return Ok(ProposalSigningBackendSelector::None);
            } else {
                anchors
            }
        }
        None => {
            tracing::warn!("Misconfigured Network: Linked anchors must be configured for governance relaying");
            return Ok(ProposalSigningBackendSelector::None);
        }
    };

    // we need to check/match on the proposal signing backend configured for this anchor.
    match proposal_signing_backend {
        Some(ProposalSigningBackendConfig::DkgNode(c)) => {
            // if it is the dkg backend, we will need to connect to that node first,
            // and then use the DkgProposalSigningBackend to sign the proposal.
            let typed_chain_id =
                webb_proposals::TypedChainId::Evm(chain_id.as_u32());
            let dkg_client =
                ctx.substrate_provider::<PolkadotConfig>(&c.node).await?;
            let pair = ctx.substrate_wallet(&c.node).await?;
            let backend = DkgProposalSigningBackend::new(
                dkg_client,
                PairSigner::new(pair),
                typed_chain_id,
            );
            Ok(ProposalSigningBackendSelector::Dkg(backend))
        }
        Some(ProposalSigningBackendConfig::Mocked(mocked)) => {
            // if it is the mocked backend, we will use the MockedProposalSigningBackend to sign the proposal.
            // which is a bit simpler than the DkgProposalSigningBackend.
            // get only the linked chains to that anchor.
            let mut signature_bridges: HashSet<webb_proposals::ResourceId> =
                HashSet::new();
            linked_anchors.iter().for_each(|anchor| {
                // using chain_id to ensure that we have only one signature bridge
                let resource_id = match anchor {
                    LinkedAnchorConfig::Raw(target) => {
                        let bytes: [u8; 32] = target.resource_id.into();
                        webb_proposals::ResourceId::from(bytes)
                    }
                    _ => unreachable!("unsupported"),
                };
                signature_bridges.insert(resource_id);
            });
            let backend = MockedProposalSigningBackend::builder()
                .store(store.clone())
                .private_key(mocked.private_key)
                .signature_bridges(signature_bridges)
                .build();
            Ok(ProposalSigningBackendSelector::Mocked(backend))
        }
        None => {
            tracing::warn!("Misconfigured Network: Proposal signing backend must be configured for governance relaying");
            Ok(ProposalSigningBackendSelector::None)
        }
    }
}

async fn make_substrate_proposal_signing_backend(
    ctx: &RelayerContext,
    store: Arc<Store>,
    chain_id: U256,
    linked_anchors: Option<Vec<LinkedAnchorConfig>>,
    proposal_signing_backend: Option<ProposalSigningBackendConfig>,
) -> crate::Result<ProposalSigningBackendSelector> {
    // Check if contract is configured with governance support for the relayer.
    if !ctx.config.features.governance_relay {
        tracing::warn!("Governance relaying is not enabled for relayer");
        return Ok(ProposalSigningBackendSelector::None);
    }
    // check if linked anchors are provided.
    let linked_anchors = match linked_anchors {
        Some(anchors) => {
            if anchors.is_empty() {
                tracing::warn!("Misconfigured Network: Linked anchors cannot be empty for governance relaying");
                return Ok(ProposalSigningBackendSelector::None);
            } else {
                anchors
            }
        }
        None => {
            tracing::warn!("Misconfigured Network: Linked anchors must be configured for governance relaying");
            return Ok(ProposalSigningBackendSelector::None);
        }
    };
    // we need to check/match on the proposal signing backend configured for this anchor.
    match proposal_signing_backend {
        Some(ProposalSigningBackendConfig::DkgNode(c)) => {
            // if it is the dkg backend, we will need to connect to that node first,
            // and then use the DkgProposalSigningBackend to sign the proposal.
            let typed_chain_id =
                webb_proposals::TypedChainId::Substrate(chain_id.as_u32());
            let dkg_client =
                ctx.substrate_provider::<PolkadotConfig>(&c.node).await?;
            let pair = ctx.substrate_wallet(&c.node).await?;
            let backend = DkgProposalSigningBackend::new(
                dkg_client,
                PairSigner::new(pair),
                typed_chain_id,
            );
            Ok(ProposalSigningBackendSelector::Dkg(backend))
        }
        Some(ProposalSigningBackendConfig::Mocked(mocked)) => {
            // if it is the mocked backend, we will use the MockedProposalSigningBackend to sign the proposal.
            // which is a bit simpler than the DkgProposalSigningBackend.
            // get only the linked chains to that anchor.
            let mut signature_bridges: HashSet<webb_proposals::ResourceId> =
                HashSet::new();
            linked_anchors.iter().for_each(|anchor| {
                // using chain_id to ensure that we have only one signature bridge
                let resource_id = match anchor {
                    LinkedAnchorConfig::Raw(target) => {
                        let bytes: [u8; 32] = target.resource_id.into();
                        webb_proposals::ResourceId::from(bytes)
                    }
                    _ => unreachable!("unsupported"),
                };
                signature_bridges.insert(resource_id);
            });

            let backend = MockedProposalSigningBackend::builder()
                .store(store.clone())
                .private_key(mocked.private_key)
                .signature_bridges(signature_bridges)
                .build();
            Ok(ProposalSigningBackendSelector::Mocked(backend))
        }
        None => {
            tracing::warn!("Misconfigured Network: Proposal signing backend must be configured for governance relaying");
            Ok(ProposalSigningBackendSelector::None)
        }
    }
}<|MERGE_RESOLUTION|>--- conflicted
+++ resolved
@@ -587,11 +587,8 @@
     let task = async move {
         let proposal_handler = ProposalHandlerWatcher::default();
         let watcher =
-<<<<<<< HEAD
-            proposal_handler.run(node_name, chain_id, client, store, metrics);
-=======
-            proposal_handler.run(node_name, chain_id, client.into(), store);
->>>>>>> 50974d84
+           
+            proposal_handler.run(node_name, chain_id, client.into(), store, metrics);
         tokio::select! {
             _ = watcher => {
                 tracing::warn!(
@@ -648,11 +645,8 @@
     let task = async move {
         let governor_watcher = DKGGovernorWatcher::new(webb_config);
         let watcher =
-<<<<<<< HEAD
-            governor_watcher.run(node_name, chain_id, client, store, metrics);
-=======
-            governor_watcher.run(node_name, chain_id, client.into(), store);
->>>>>>> 50974d84
+           
+            governor_watcher.run(node_name, chain_id, client.into(), store, metrics);
         tokio::select! {
             _ = watcher => {
                 tracing::warn!(
