--- conflicted
+++ resolved
@@ -340,7 +340,6 @@
 
     Ok(())
 }
-<<<<<<< HEAD
 
 async fn start_signature_bridge_events_watcher(
     ctx: &RelayerContext,
@@ -400,7 +399,6 @@
     Ok(())
 }
 
-=======
 /// Starts the transaction queue task
 ///
 /// Returns Ok(()) if successful, or an error if not.
@@ -410,7 +408,6 @@
 /// * `ctx` - RelayContext reference that holds the configuration
 /// * `chain_name` - Name of the chain
 /// * `store` -[Sled](https://sled.rs)-based database store
->>>>>>> 876a2f8c
 fn start_tx_queue(
     ctx: RelayerContext,
     chain_name: String,
