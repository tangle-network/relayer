--- conflicted
+++ resolved
@@ -1,8 +1,3 @@
-<<<<<<< HEAD
-// Services are tasks which the relayer constantly runs throughout its lifetime.
-// Services handle keeping up to date with the configured chains.
-
-=======
 // Copyright 2022 Webb Technologies Inc.
 //
 // Licensed under the Apache License, Version 2.0 (the "License");
@@ -17,7 +12,11 @@
 // See the License for the specific language governing permissions and
 // limitations under the License.
 //
->>>>>>> 313cb4ee
+// -----------------------
+//
+// Services are tasks which the relayer constantly runs throughout its lifetime.
+// Services handle keeping up to date with the configured chains.
+
 use std::sync::Arc;
 
 use ethereum_types::U256;
