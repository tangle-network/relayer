// Copyright 2022 Webb Technologies Inc.
//
// Licensed under the Apache License, Version 2.0 (the "License");
// you may not use this file except in compliance with the License.
// You may obtain a copy of the License at
//
// http://www.apache.org/licenses/LICENSE-2.0
//
// Unless required by applicable law or agreed to in writing, software
// distributed under the License is distributed on an "AS IS" BASIS,
// WITHOUT WARRANTIES OR CONDITIONS OF ANY KIND, either express or implied.
// See the License for the specific language governing permissions and
// limitations under the License.
//
//! # Relayer Service Module 🕸️
//!
//! A module for starting long-running tasks for event watching.
//!
//! ## Overview
//!
//! Services are tasks which the relayer constantly runs throughout its lifetime.
//! Services handle keeping up to date with the configured chains.

use std::collections::HashMap;
use std::sync::Arc;

use ethereum_types::U256;
use webb::evm::ethers::providers;
use webb::substrate::dkg_runtime::api::runtime_types::webb_proposals::header::TypedChainId;
use webb::substrate::dkg_runtime::api::RuntimeApi as DkgRuntimeApi;
use webb::substrate::{
    protocol_substrate_runtime::api::RuntimeApi as WebbProtocolRuntimeApi,
    subxt::{self, PairSigner},
};

use crate::config::*;
use crate::context::RelayerContext;
use crate::events_watcher::evm::*;
use crate::events_watcher::proposal_signing_backend::*;
use crate::events_watcher::substrate::*;
use crate::events_watcher::*;
use crate::tx_queue::TxQueue;

/// Type alias for providers
type Client = providers::Provider<providers::Http>;
/// Type alias for the DKG DefaultConfig
type DkgClient = subxt::Client<subxt::DefaultConfig>;
/// Type alias for the DKG RuntimeApi
type DkgRuntime = DkgRuntimeApi<
    subxt::DefaultConfig,
    subxt::DefaultExtra<subxt::DefaultConfig>,
>;
/// Type alias for the WebbProtocol DefaultConfig
type WebbProtocolClient = subxt::Client<subxt::DefaultConfig>;
/// Type alias for the WebbProtocol RuntimeApi
type WebbProtocolRuntime = WebbProtocolRuntimeApi<
    subxt::DefaultConfig,
    subxt::DefaultExtra<subxt::DefaultConfig>,
>;
/// Type alias for [Sled](https://sled.rs)-based database store
type Store = crate::store::sled::SledStore;
/// Starts all background services for all chains configured in the config file.
///
/// Returns a future that resolves when all services are started successfully.
///
/// # Arguments
///
/// * `ctx` - RelayContext reference that holds the configuration
/// * `store` -[Sled](https://sled.rs)-based database store
///
/// # Examples
///
/// ```
/// let _ = service::ignite(&ctx, Arc::new(store)).await?;
/// ```
pub async fn ignite(
    ctx: &RelayerContext,
    store: Arc<Store>,
) -> anyhow::Result<()> {
    // now we go through each chain, in our configuration
    for (chain_name, chain_config) in &ctx.config.evm {
        if !chain_config.enabled {
            continue;
        }
        let provider = ctx.evm_provider(chain_name).await?;
        let client = Arc::new(provider);
        tracing::debug!(
            "Starting Background Services for ({}) chain.",
            chain_name
        );

        for contract in &chain_config.contracts {
            match contract {
                Contract::Anchor(config) => {
                    start_evm_anchor_events_watcher(
                        ctx,
                        config,
                        client.clone(),
                        store.clone(),
                    )
                    .await?;
                }
                Contract::SignatureBridge(config) => {
                    start_signature_bridge_events_watcher(
                        ctx,
                        config,
                        client.clone(),
                        store.clone(),
                    )
                    .await?;
                }
                Contract::GovernanceBravoDelegate(_) => {}
                Contract::VAnchor(config) => {
                    start_evm_vanchor_events_watcher(
                        ctx,
                        config,
                        client.clone(),
                        store.clone(),
                    )
                    .await?;
                }
                Contract::SignatureVBridge(_) => {}
            }
        }
        // start the transaction queue after starting other tasks.
        start_tx_queue(ctx.clone(), chain_name.clone(), store.clone())?;
    }
    // now, we start substrate service/tasks
    for (node_name, node_config) in &ctx.config.substrate {
        if !node_config.enabled {
            continue;
        }
        match node_config.runtime {
            SubstrateRuntime::Dkg => {
                let client = ctx
                    .substrate_provider::<subxt::DefaultConfig>(node_name)
                    .await?;
                let api = client.clone().to_runtime_api::<DkgRuntime>();
                let chain_id =
                    api.constants().dkg_proposals().chain_identifier()?;
                let chain_id = match chain_id {
                    TypedChainId::None => 0,
                    TypedChainId::Evm(id)
                    | TypedChainId::Substrate(id)
                    | TypedChainId::PolkadotParachain(id)
                    | TypedChainId::KusamaParachain(id)
                    | TypedChainId::RococoParachain(id)
                    | TypedChainId::Cosmos(id)
                    | TypedChainId::Solana(id) => id,
                };
                let chain_id = U256::from(chain_id);
                for pallet in &node_config.pallets {
                    match pallet {
                        Pallet::DKGProposalHandler(config) => {
                            start_dkg_proposal_handler(
                                ctx,
                                config,
                                client.clone(),
                                node_name.clone(),
                                chain_id,
                                store.clone(),
                            )?;
                        }
                        Pallet::Dkg(config) => {
                            start_dkg_pallet_watcher(
                                ctx,
                                config,
                                client.clone(),
                                node_name.clone(),
                                chain_id,
                                store.clone(),
                            )?;
                        }
                        Pallet::DKGProposals(_) => {
                            // TODO(@shekohex): start the dkg proposals service
                        }
                        Pallet::AnchorBn254(_) => {
                            unreachable!()
                        }
                    }
                }
            }
            SubstrateRuntime::WebbProtocol => {
                let client = ctx
                    .substrate_provider::<subxt::DefaultConfig>(node_name)
                    .await?;
                let api =
                    client.clone().to_runtime_api::<WebbProtocolRuntime>();
                let chain_id =
                    api.constants().linkable_tree_bn254().chain_identifier()?;
                let chain_id = U256::from(chain_id);
                for pallet in &node_config.pallets {
                    match pallet {
                        Pallet::AnchorBn254(config) => {
                            start_substrate_anchor_leaves_watcher(
                                ctx,
                                config,
                                client.clone(),
                                node_name.clone(),
                                chain_id,
                                store.clone(),
                            )?;
                        }
                        Pallet::DKGProposals(_) => {
                            unreachable!()
                        }
                        Pallet::DKGProposalHandler(_) => {
                            unreachable!()
                        }
                        Pallet::Dkg(_) => {
                            unreachable!()
                        }
                    }
                }
            }
        };
    }
    Ok(())
}
/// Starts the event watcher for Substrate anchor leaves.
///
/// Returns Ok(()) if successful, or an error if not.
///
/// # Arguments
///
/// * `ctx` - RelayContext reference that holds the configuration
/// * `config` - AnchorBn254 configuration
/// * `client` - WebbProtocol client
/// * `node_name` - Name of the node
/// * `chain_id` - An U256 representing the chain id of the chain
/// * `store` -[Sled](https://sled.rs)-based database store
fn start_substrate_anchor_leaves_watcher(
    ctx: &RelayerContext,
    config: &AnchorBn254PalletConfig,
    client: WebbProtocolClient,
    node_name: String,
    chain_id: U256,
    store: Arc<Store>,
) -> anyhow::Result<()> {
    if !config.events_watcher.enabled {
        tracing::warn!(
            "Substrate Anchor events watcher is disabled for ({}).",
            node_name,
        );
        return Ok(());
    }
    tracing::debug!(
        "Substrate Anchor events watcher for ({}) Started.",
        node_name,
    );
    let node_name2 = node_name.clone();
    let mut shutdown_signal = ctx.shutdown_signal();
    let task = async move {
        let leaves_watcher = SubstrateAnchorLeavesWatcher::default();
        let watcher = leaves_watcher.run(node_name, chain_id, client, store);
        tokio::select! {
            _ = watcher => {
                tracing::warn!(
                    "Substrate leaves watcher stopped for ({})",
                    node_name2,
                );
            },
            _ = shutdown_signal.recv() => {
                tracing::trace!(
                    "Stopping substrate leaves watcher for ({})",
                    node_name2,
                );
            },
        }
    };
    // kick off the watcher.
    tokio::task::spawn(task);
    Ok(())
}
/// Starts the event watcher for DKG proposal handler events.
///
/// Returns Ok(()) if successful, or an error if not.
///
/// # Arguments
///
/// * `ctx` - RelayContext reference that holds the configuration
/// * `config` - DKG proposal handler configuration
/// * `client` - DKG client
/// * `node_name` - Name of the node
/// * `chain_id` - An U256 representing the chain id of the chain
/// * `store` -[Sled](https://sled.rs)-based database store
fn start_dkg_proposal_handler(
    ctx: &RelayerContext,
    config: &DKGProposalHandlerPalletConfig,
    client: DkgClient,
    node_name: String,
    chain_id: U256,
    store: Arc<Store>,
) -> anyhow::Result<()> {
    // check first if we should start the events watcher for this contract.
    if !config.events_watcher.enabled {
        tracing::warn!(
            "DKG Proposal Handler events watcher is disabled for ({}).",
            node_name,
        );
        return Ok(());
    }
    tracing::debug!(
        "DKG Proposal Handler events watcher for ({}) Started.",
        node_name,
    );
    let node_name2 = node_name.clone();
    let mut shutdown_signal = ctx.shutdown_signal();
    let webb_config = ctx.config.clone();
    let task = async move {
        let proposal_handler = ProposalHandlerWatcher::new(webb_config);
        let watcher = proposal_handler.run(node_name, chain_id, client, store);
        tokio::select! {
            _ = watcher => {
                tracing::warn!(
                    "DKG Proposal Handler events watcher stopped for ({})",
                    node_name2,
                );
            },
            _ = shutdown_signal.recv() => {
                tracing::trace!(
                    "Stopping DKG Proposal Handler events watcher for ({})",
                    node_name2,
                );
            },
        }
    };
    // kick off the watcher.
    tokio::task::spawn(task);
    Ok(())
}

/// Starts the event watcher for DKG pallet events watcher.
///
/// Returns Ok(()) if successful, or an error if not.
///
/// # Arguments
///
/// * `ctx` - RelayContext reference that holds the configuration
/// * `config` - DKG pallet configuration
/// * `client` - DKG client
/// * `node_name` - Name of the node
/// * `chain_id` - An U256 representing the chain id of the chain
/// * `store` -[Sled](https://sled.rs)-based database store
fn start_dkg_pallet_watcher(
    ctx: &RelayerContext,
    config: &DKGPalletConfig,
    client: DkgClient,
    node_name: String,
    chain_id: U256,
    store: Arc<Store>,
) -> anyhow::Result<()> {
    // check first if we should start the events watcher for this pallet.
    if !config.events_watcher.enabled {
        tracing::warn!(
            "DKG Pallet events watcher is disabled for ({}).",
            node_name,
        );
        return Ok(());
    }
    tracing::debug!("DKG Pallet events watcher for ({}) Started.", node_name,);
    let node_name2 = node_name.clone();
    let mut shutdown_signal = ctx.shutdown_signal();
    let webb_config = ctx.config.clone();
    let task = async move {
        let governor_watcher = DKGGovernorWatcher::new(webb_config);
        let watcher = governor_watcher.run(node_name, chain_id, client, store);
        tokio::select! {
            _ = watcher => {
                tracing::warn!(
                    "DKG Pallet events watcher stopped for ({})",
                    node_name2,
                );
            },
            _ = shutdown_signal.recv() => {
                tracing::trace!(
                    "Stopping DKG Pallet events watcher for ({})",
                    node_name2,
                );
            },
        }
    };
    // kick off the watcher.
    tokio::task::spawn(task);
    Ok(())
}

/// Starts the event watcher for EVM VAnchor events.
///
/// Returns Ok(()) if successful, or an error if not.
///
/// # Arguments
///
/// * `ctx` - RelayContext reference that holds the configuration
/// * `config` - VAnchor contract configuration
/// * `client` - EVM Chain api client
/// * `store` -[Sled](https://sled.rs)-based database store
async fn start_evm_vanchor_events_watcher(
    ctx: &RelayerContext,
    config: &VAnchorContractConfig,
    client: Arc<Client>,
    store: Arc<Store>,
) -> anyhow::Result<()> {
    if !config.events_watcher.enabled {
        tracing::warn!(
            "VAnchor events watcher is disabled for ({}).",
            config.common.address,
        );
        return Ok(());
    }
    let wrapper = VAnchorContractWrapper::new(
        config.clone(),
        ctx.config.clone(), // the original config to access all networks.
        client.clone(),
    );
    let mut shutdown_signal = ctx.shutdown_signal();
    let contract_address = config.common.address;
    let task = async move {
        tracing::debug!(
            "VAnchor events watcher for ({}) Started.",
            contract_address,
        );
        let leaves_watcher = VAnchorLeavesWatcher::default();
        let vanchor_leaves_watcher =
            leaves_watcher.run(client.clone(), store.clone(), wrapper.clone());
        tokio::select! {
            _ = vanchor_leaves_watcher => {
                tracing::warn!(
                    "VAnchor events watcher stopped for ({})",
                    contract_address,
                );
            },
            _ = shutdown_signal.recv() => {
                tracing::trace!(
                    "Stopping VAnchor events watcher for ({})",
                    contract_address,
                );
            },
        }
    };
    // kick off the watcher.
    tokio::task::spawn(task);
    Ok(())
}

/// Starts the event watcher for EVM Anchor events.
///
/// Returns Ok(()) if successful, or an error if not.
///
/// # Arguments
///
/// * `ctx` - RelayContext reference that holds the configuration
/// * `config` - Anchor contract configuration
/// * `client` - EVM Chain api client
/// * `store` -[Sled](https://sled.rs)-based database store
async fn start_evm_anchor_events_watcher(
    ctx: &RelayerContext,
    config: &AnchorContractConfig,
    client: Arc<Client>,
    store: Arc<Store>,
) -> anyhow::Result<()> {
    if !config.events_watcher.enabled {
        tracing::warn!(
            "Anchor events watcher is disabled for ({}).",
            config.common.address,
        );
        return Ok(());
    }
    let wrapper = AnchorContractWrapper::new(
        config.clone(),
        ctx.config.clone(), // the original config to access all networks.
        client.clone(),
    );
    let mut shutdown_signal = ctx.shutdown_signal();
    let contract_address = config.common.address;
    let my_ctx = ctx.clone();
    let my_config = config.clone();
    let proposal_signing_backend = config.proposal_signing_backend.clone();
    let task = async move {
        tracing::debug!(
            "Anchor events watcher for ({}) Started.",
            contract_address,
        );
        let leaves_watcher = AnchorLeavesWatcher::default();
        let anchor_leaves_watcher =
            leaves_watcher.run(client.clone(), store.clone(), wrapper.clone());
        // we need to check/match on the proposal signing backend configured for this anchor.
        match proposal_signing_backend {
            ProposalSigningBackendConfig::DkgNode(c) => {
                // if it is the dkg backend, we will need to connect to that node first,
                // and then use the DkgProposalSigningBackend to sign the proposal.
                let dkg_client = my_ctx
                    .substrate_provider::<subxt::DefaultConfig>(&c.node)
                    .await?;
                let pair = my_ctx.substrate_wallet(&c.node).await?;
                let backend = DkgProposalSigningBackend::new(
                    dkg_client,
                    PairSigner::new(pair),
                );
                let watcher = AnchorWatcher::new(backend);
                let anchor_watcher_task = watcher.run(client, store, wrapper);
                tokio::select! {
                    _ = anchor_watcher_task => {
                        tracing::warn!(
                            "Anchor watcher task stopped for ({})",
                            contract_address,
                        );
                    },
                    _ = anchor_leaves_watcher => {
                        tracing::warn!(
                            "Anchor leaves watcher stopped for ({})",
                            contract_address,
                        );
                    },
                    _ = shutdown_signal.recv() => {
                        tracing::trace!(
                            "Stopping Anchor watcher for ({})",
                            contract_address,
                        );
                    },
                }
            }
            ProposalSigningBackendConfig::Mocked(mocked) => {
                // if it is the mocked backend, we will use the MockedProposalSigningBackend to sign the proposal.
                // which is a bit simpler than the DkgProposalSigningBackend.
                // get only the linked chains to that anchor.
<<<<<<< HEAD
                let linked_chains =
                    my_config.linked_anchors.iter().flat_map(|c| {
                        my_ctx
                            .config
                            .evm
                            .get(&c.chain)
                            .map(|chain_config| (chain_config, c.address))
                    });
                // then go through our configuration to retrieve the correct
                // signature bridges for the linked chains.
=======
                let linked_chains = my_config
                    .linked_anchors
                    .iter()
                    .flat_map(|c| my_ctx.config.evm.get(&c.chain));
                // then will have to go through our configruation to retrieve the correct
                // signature bridges that are configrued on the linked chains.
>>>>>>> f9afd45f
                // Note: this assumes that every network will only have one signature bridge configured for it.
                let signature_bridges = linked_chains
                    .flat_map(|chain_config| {
                        // find the first signature bridge configured on that chain.
                        chain_config
                            .contracts
                            .iter()
                            .find(|contract| {
                                matches!(contract, Contract::SignatureBridge(_))
                            })
                            .map(|contract| (contract, chain_config.chain_id))
                    })
                    .map(|(bridge_contract, chain_id)| match bridge_contract {
                        Contract::SignatureBridge(c) => (c, chain_id),
                        _ => unreachable!(),
                    })
                    .flat_map(|(bridge_config, chain_id)| {
                        // then we just create the signature bridge metadata.
                        let chain_id =
                            webb_proposals::TypedChainId::Evm(chain_id as u32);
                        let target_system =
                            webb_proposals::TargetSystem::new_contract_address(
                                bridge_config.common.address,
                            );
                        Some((chain_id, target_system))
                    })
                    .collect::<HashMap<_, _>>();
                let backend = MockedProposalSigningBackend::builder()
                    .store(store.clone())
                    .private_key(mocked.private_key)
                    .signature_bridges(signature_bridges)
                    .build();
                let watcher = AnchorWatcher::new(backend);
                let anchor_watcher_task = watcher.run(client, store, wrapper);
                tokio::select! {
                    _ = anchor_watcher_task => {
                        tracing::warn!(
                            "Anchor watcher task stopped for ({})",
                            contract_address,
                        );
                    },
                    _ = anchor_leaves_watcher => {
                        tracing::warn!(
                            "Anchor leaves watcher stopped for ({})",
                            contract_address,
                        );
                    },
                    _ = shutdown_signal.recv() => {
                        tracing::trace!(
                            "Stopping Anchor watcher for ({})",
                            contract_address,
                        );
                    },
                }
            }
        };

        Result::<_, anyhow::Error>::Ok(())
    };
    // kick off the watcher.
    tokio::task::spawn(task);

    Ok(())
}

/// Starts the event watcher for Signature Bridge contract.
async fn start_signature_bridge_events_watcher(
    ctx: &RelayerContext,
    config: &SignatureBridgeContractConfig,
    client: Arc<Client>,
    store: Arc<Store>,
) -> anyhow::Result<()> {
    if !config.events_watcher.enabled {
        tracing::warn!(
            "Signature Bridge events watcher is disabled for ({}).",
            config.common.address,
        );
        return Ok(());
    }
    let mut shutdown_signal = ctx.shutdown_signal();
    let contract_address = config.common.address;
    let wrapper =
        SignatureBridgeContractWrapper::new(config.clone(), client.clone());
    let task = async move {
        tracing::debug!("Bridge watcher for ({}) Started.", contract_address);
        let bridge_contract_watcher = SignatureBridgeContractWatcher::default();
        let events_watcher_task = EventWatcher::run(
            &bridge_contract_watcher,
            client.clone(),
            store.clone(),
            wrapper.clone(),
        );
        let cmd_handler_task = BridgeWatcher::run(
            &bridge_contract_watcher,
            client,
            store,
            wrapper,
        );
        tokio::select! {
            _ = events_watcher_task => {
                tracing::warn!(
                    "signature bridge events watcher task stopped for ({})",
                    contract_address
                );
            },
            _ = cmd_handler_task => {
                tracing::warn!(
                    "signature bridge cmd handler task stopped for ({})",
                    contract_address
                );
            },
            _ = shutdown_signal.recv() => {
                tracing::trace!(
                    "Stopping Signature Bridge watcher for ({})",
                    contract_address,
                );
            },
        }
    };
    // kick off the watcher.
    tokio::task::spawn(task);
    Ok(())
}

/// Starts the transaction queue task
///
/// Returns Ok(()) if successful, or an error if not.
///
/// # Arguments
///
/// * `ctx` - RelayContext reference that holds the configuration
/// * `chain_name` - Name of the chain
/// * `store` -[Sled](https://sled.rs)-based database store
fn start_tx_queue(
    ctx: RelayerContext,
    chain_name: String,
    store: Arc<Store>,
) -> anyhow::Result<()> {
    let mut shutdown_signal = ctx.shutdown_signal();
    let tx_queue = TxQueue::new(ctx, chain_name.clone(), store);

    tracing::debug!("Transaction Queue for ({}) Started.", chain_name);
    let task = async move {
        tokio::select! {
            _ = tx_queue.run() => {
                tracing::warn!(
                    "Transaction Queue task stopped for ({})",
                    chain_name,
                );
            },
            _ = shutdown_signal.recv() => {
                tracing::trace!(
                    "Stopping Transaction Queue for ({})",
                    chain_name,
                );
            },
        }
    };
    // kick off the tx_queue.
    tokio::task::spawn(task);
    Ok(())
}<|MERGE_RESOLUTION|>--- conflicted
+++ resolved
@@ -524,25 +524,12 @@
                 // if it is the mocked backend, we will use the MockedProposalSigningBackend to sign the proposal.
                 // which is a bit simpler than the DkgProposalSigningBackend.
                 // get only the linked chains to that anchor.
-<<<<<<< HEAD
-                let linked_chains =
-                    my_config.linked_anchors.iter().flat_map(|c| {
-                        my_ctx
-                            .config
-                            .evm
-                            .get(&c.chain)
-                            .map(|chain_config| (chain_config, c.address))
-                    });
-                // then go through our configuration to retrieve the correct
-                // signature bridges for the linked chains.
-=======
                 let linked_chains = my_config
                     .linked_anchors
                     .iter()
                     .flat_map(|c| my_ctx.config.evm.get(&c.chain));
                 // then will have to go through our configruation to retrieve the correct
                 // signature bridges that are configrued on the linked chains.
->>>>>>> f9afd45f
                 // Note: this assumes that every network will only have one signature bridge configured for it.
                 let signature_bridges = linked_chains
                     .flat_map(|chain_config| {
