--- conflicted
+++ resolved
@@ -194,6 +194,9 @@
                         Pallet::DKGProposalHandler(_) => {
                             unreachable!()
                         }
+                        Pallet::Dkg(_) => {
+                            unreachable!()
+                        }
                     }
                 }
             }
@@ -201,7 +204,6 @@
     }
     Ok(())
 }
-<<<<<<< HEAD
 /// Starts the event watcher for Substrate anchor leaves.
 ///
 /// Returns Ok(()) if successful, or an error if not.
@@ -258,9 +260,6 @@
     tokio::task::spawn(task);
     Ok(())
 }
-=======
-
->>>>>>> 93d5e97a
 /// Starts the event watcher for DKG proposal handler events.
 ///
 /// Returns Ok(()) if successful, or an error if not.
