<<<<<<< HEAD
use ethereum_types::H256;
use serde::Deserialize;
use tokio_stream::StreamExt;
=======
>>>>>>> ead3d82f
use webb::substrate::{
    protocol_substrate_runtime::api::{
        runtime_types::webb_standalone_runtime::Element, RuntimeApi,
    },
    subxt::{self, DefaultConfig, PairSigner},
};

use crate::{
    context::RelayerContext,
<<<<<<< HEAD
    handler::WithdrawStatus,
    handler::{CommandResponse, CommandStream},
=======
    handler::{CommandResponse, CommandStream, SubstrateCommand},
    tx_relay::substrate::handle_substrate_tx,
>>>>>>> ead3d82f
};

/// Contains data that is relayed to the Mixers
#[derive(Debug, Clone, Deserialize)]
#[serde(rename_all = "camelCase")]
pub struct SubstrateMixerRelayTransaction {
    /// one of the supported chains of this relayer
    pub chain: String,
    /// The tree id of the mixer's underlying tree
    pub id: u32,
    /// The zero-knowledge proof bytes
    pub proof: Vec<u8>,
    /// The target merkle root for the proof
    pub root: [u8; 32],
    /// The nullifier_hash for the proof
    pub nullifier_hash: [u8; 32],
    /// The recipient of the transaction
    pub recipient: subxt::sp_core::crypto::AccountId32,
    /// The relayer of the transaction
    pub relayer: subxt::sp_core::crypto::AccountId32,
    /// The relayer's fee for the transaction
    pub fee: u128,
    /// The refund for the transaction in native tokens
    pub refund: u128,
}

/// Handler for Substrate Mixer commands
///
/// # Arguments
///
/// * `ctx` - RelayContext reference that holds the configuration
/// * `cmd` - The command to execute
/// * `stream` - The stream to write the response to
pub async fn handle_substrate_mixer_relay_tx<'a>(
    ctx: RelayerContext,
<<<<<<< HEAD
    cmd: SubstrateMixerRelayTransaction,
=======
    cmd: SubstrateCommand,
>>>>>>> ead3d82f
    stream: CommandStream,
) {
    use CommandResponse::*;

    let cmd = match cmd {
        SubstrateCommand::Mixer(cmd) => cmd,
        _ => return,
    };

    let root_element = Element(cmd.root);
    let nullifier_hash_element = Element(cmd.nullifier_hash);

    let requested_chain = cmd.chain.to_lowercase();
    let maybe_client = ctx
        .substrate_provider::<DefaultConfig>(&requested_chain)
        .await;
    let client = match maybe_client {
        Ok(c) => c,
        Err(e) => {
            tracing::error!("Error while getting Substrate client: {}", e);
            let _ = stream.send(Error(format!("{}", e))).await;
            return;
        }
    };
    let api = client.to_runtime_api::<RuntimeApi<DefaultConfig, subxt::DefaultExtra<DefaultConfig>>>();

    let pair = match ctx.substrate_wallet(&cmd.chain).await {
        Ok(v) => v,
        Err(e) => {
            tracing::error!("Misconfigured Network: {}", e);
            let _ = stream
                .send(Error(format!("Misconfigured Network: {:?}", cmd.chain)))
                .await;
            return;
        }
    };

    let signer = PairSigner::new(pair);

    let withdraw_tx = api
        .tx()
        .mixer_bn254()
        .withdraw(
            cmd.id,
            cmd.proof,
            root_element,
            nullifier_hash_element,
            cmd.recipient,
            cmd.relayer,
            cmd.fee,
            cmd.refund,
        )
        .sign_and_submit_then_watch(&signer)
        .await;

    let event_stream = match withdraw_tx {
        Ok(s) => s,
        Err(e) => {
            tracing::error!("Error while sending Tx: {}", e);
            let _ = stream.send(Error(format!("{}", e))).await;
            return;
        }
    };

    handle_substrate_tx(event_stream, stream).await;
}<|MERGE_RESOLUTION|>--- conflicted
+++ resolved
@@ -1,9 +1,3 @@
-<<<<<<< HEAD
-use ethereum_types::H256;
-use serde::Deserialize;
-use tokio_stream::StreamExt;
-=======
->>>>>>> ead3d82f
 use webb::substrate::{
     protocol_substrate_runtime::api::{
         runtime_types::webb_standalone_runtime::Element, RuntimeApi,
@@ -13,38 +7,9 @@
 
 use crate::{
     context::RelayerContext,
-<<<<<<< HEAD
-    handler::WithdrawStatus,
-    handler::{CommandResponse, CommandStream},
-=======
     handler::{CommandResponse, CommandStream, SubstrateCommand},
     tx_relay::substrate::handle_substrate_tx,
->>>>>>> ead3d82f
 };
-
-/// Contains data that is relayed to the Mixers
-#[derive(Debug, Clone, Deserialize)]
-#[serde(rename_all = "camelCase")]
-pub struct SubstrateMixerRelayTransaction {
-    /// one of the supported chains of this relayer
-    pub chain: String,
-    /// The tree id of the mixer's underlying tree
-    pub id: u32,
-    /// The zero-knowledge proof bytes
-    pub proof: Vec<u8>,
-    /// The target merkle root for the proof
-    pub root: [u8; 32],
-    /// The nullifier_hash for the proof
-    pub nullifier_hash: [u8; 32],
-    /// The recipient of the transaction
-    pub recipient: subxt::sp_core::crypto::AccountId32,
-    /// The relayer of the transaction
-    pub relayer: subxt::sp_core::crypto::AccountId32,
-    /// The relayer's fee for the transaction
-    pub fee: u128,
-    /// The refund for the transaction in native tokens
-    pub refund: u128,
-}
 
 /// Handler for Substrate Mixer commands
 ///
@@ -55,11 +20,7 @@
 /// * `stream` - The stream to write the response to
 pub async fn handle_substrate_mixer_relay_tx<'a>(
     ctx: RelayerContext,
-<<<<<<< HEAD
-    cmd: SubstrateMixerRelayTransaction,
-=======
     cmd: SubstrateCommand,
->>>>>>> ead3d82f
     stream: CommandStream,
 ) {
     use CommandResponse::*;
