pub mod anchor;
<<<<<<< HEAD
pub mod mixer;
=======
>>>>>>> c771acac
pub mod vanchor;<|MERGE_RESOLUTION|>--- conflicted
+++ resolved
@@ -1,6 +1,2 @@
 pub mod anchor;
-<<<<<<< HEAD
-pub mod mixer;
-=======
->>>>>>> c771acac
 pub mod vanchor;