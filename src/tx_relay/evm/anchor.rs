--- conflicted
+++ resolved
@@ -1,52 +1,21 @@
-<<<<<<< HEAD
-use ethereum_types::{Address, H256, U256};
-use serde::Deserialize;
-use std::{collections::HashMap, sync::Arc, time::Duration};
-=======
 use ethereum_types::U256;
 use std::{collections::HashMap, sync::Arc};
->>>>>>> ead3d82f
 use webb::evm::{
     contract::protocol_solidity::{
         fixed_deposit_anchor::{ExtData, Proof},
         FixedDepositAnchorContract,
     },
-    ethers::prelude::{Bytes, Signer, SignerMiddleware},
+    ethers::prelude::{Signer, SignerMiddleware},
 };
 
 use crate::{
     context::RelayerContext,
     handler::{
-<<<<<<< HEAD
-        calculate_fee, into_withdraw_error, CommandResponse, CommandStream,
-=======
         calculate_fee, CommandResponse, CommandStream, EvmCommand,
->>>>>>> ead3d82f
         NetworkStatus, WithdrawStatus,
     },
     tx_relay::evm::handle_evm_tx,
 };
-
-/// Contains transaction data that is relayed to Anchors
-#[derive(Debug, Clone, Deserialize)]
-#[serde(rename_all = "camelCase")]
-pub struct EVMAnchorRelayTransaction {
-    /// one of the supported chains of this relayer
-    pub chain: String,
-    /// The target contract.
-    pub contract: Address,
-    /// Proof bytes
-    pub proof: Bytes,
-    /// Args...
-    pub roots: Bytes,
-    pub nullifier_hash: H256,
-    pub ext_data_hash: H256,
-    pub recipient: Address, // H160 ([u8; 20])
-    pub relayer: Address,   // H160 (should be this realyer account)
-    pub fee: U256,
-    pub refund: U256,
-    pub refresh_commitment: H256,
-}
 
 /// Handler for Anchor commands
 ///
@@ -57,11 +26,7 @@
 /// * `stream` - The stream to write the response to
 pub async fn handle_anchor_relay_tx<'a>(
     ctx: RelayerContext,
-<<<<<<< HEAD
-    cmd: EVMAnchorRelayTransaction,
-=======
     cmd: EvmCommand,
->>>>>>> ead3d82f
     stream: CommandStream,
 ) {
     use CommandResponse::*;
