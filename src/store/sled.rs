// Copyright 2022 Webb Technologies Inc.
//
// Licensed under the Apache License, Version 2.0 (the "License");
// you may not use this file except in compliance with the License.
// You may obtain a copy of the License at
//
// http://www.apache.org/licenses/LICENSE-2.0
//
// Unless required by applicable law or agreed to in writing, software
// distributed under the License is distributed on an "AS IS" BASIS,
// WITHOUT WARRANTIES OR CONDITIONS OF ANY KIND, either express or implied.
// See the License for the specific language governing permissions and
// limitations under the License.
//
use crate::store::{BridgeKey, QueueKey};
use core::fmt;
use serde::de::DeserializeOwned;
use serde::Serialize;
use std::fmt::Debug;
use std::path::Path;
use webb::evm::ethers::{self, types};

use super::HistoryStoreKey;
use super::{
    EventHashStore, HistoryStore, LeafCacheStore, ProposalStore, QueueStore,
};
/// SledStore is a store that stores the history of events in  a [Sled](https://sled.rs)-based database.
#[derive(Clone)]
pub struct SledStore {
    db: sled::Db,
}

impl std::fmt::Debug for SledStore {
    fn fmt(&self, f: &mut std::fmt::Formatter<'_>) -> std::fmt::Result {
        f.debug_struct("SledStore").finish()
    }
}

impl SledStore {
    /// Create a new SledStore.
    pub fn open<P: AsRef<Path>>(path: P) -> crate::Result<Self> {
        let db = sled::Config::new()
            .path(path)
            .temporary(cfg!(test))
            .mode(sled::Mode::HighThroughput)
            .open()?;
        Ok(Self { db })
    }
    /// Creates a temporary SledStore.
    pub fn temporary() -> crate::Result<Self> {
        let dir = tempfile::tempdir()?;
        Self::open(dir.path())
    }
}

impl HistoryStore for SledStore {
    #[tracing::instrument(skip(self))]
    fn set_last_block_number<K: Into<HistoryStoreKey> + Debug>(
        &self,
        key: K,
        block_number: types::U64,
    ) -> crate::Result<types::U64> {
        let tree = self.db.open_tree("last_block_numbers")?;
        let mut bytes = [0u8; std::mem::size_of::<types::U64>()];
        block_number.to_little_endian(&mut bytes);
        let key: HistoryStoreKey = key.into();
        let old = tree.insert(key.to_bytes(), &bytes)?;
        match old {
            Some(v) => Ok(types::U64::from_little_endian(&v)),
            None => Ok(block_number),
        }
    }

    #[tracing::instrument(skip(self))]
    fn get_last_block_number<K: Into<HistoryStoreKey> + Debug>(
        &self,
        key: K,
        default_block_number: types::U64,
    ) -> crate::Result<types::U64> {
        let tree = self.db.open_tree("last_block_numbers")?;
        let key: HistoryStoreKey = key.into();
        let val = tree.get(key.to_bytes())?;
        match val {
            Some(v) => Ok(types::U64::from_little_endian(&v)),
            None => Ok(default_block_number),
        }
    }
}

impl LeafCacheStore for SledStore {
    type Output = Vec<types::H256>;

    #[tracing::instrument(skip(self))]
    fn get_leaves<K: Into<HistoryStoreKey> + Debug>(
        &self,
        key: K,
    ) -> crate::Result<Self::Output> {
        let key: HistoryStoreKey = key.into();
        let tree = self.db.open_tree(format!(
            "leaves/{}/{}",
            key.chain_id(),
            key.address()
        ))?;
        let leaves = tree
            .iter()
            .values()
            .flatten()
            .map(|v| types::H256::from_slice(&v))
            .collect();
        Ok(leaves)
    }

    #[tracing::instrument(skip(self))]
    fn insert_leaves<K: Into<HistoryStoreKey> + Debug>(
        &self,
        key: K,
        leaves: &[(u32, types::H256)],
    ) -> crate::Result<()> {
        let key: HistoryStoreKey = key.into();

        let tree = self.db.open_tree(format!(
            "leaves/{}/{}",
            key.chain_id(),
            key.address()
        ))?;
        for (k, v) in leaves {
            tree.insert(k.to_le_bytes(), v.as_bytes())?;
        }
        Ok(())
    }

    fn get_last_deposit_block_number<K: Into<HistoryStoreKey> + Debug>(
        &self,
        key: K,
    ) -> crate::Result<types::U64> {
        let tree = self.db.open_tree("last_deposit_block_number")?;
        let key: HistoryStoreKey = key.into();
        let val = tree.get(key.to_bytes())?;
        match val {
            Some(v) => Ok(types::U64::from_little_endian(&v)),
            None => Ok(types::U64::from(0)),
        }
    }

    fn insert_last_deposit_block_number<K: Into<HistoryStoreKey> + Debug>(
        &self,
        key: K,
        block_number: types::U64,
    ) -> crate::Result<types::U64> {
        let tree = self.db.open_tree("last_deposit_block_number")?;
        let mut bytes = [0u8; std::mem::size_of::<types::U64>()];
        block_number.to_little_endian(&mut bytes);
        let key: HistoryStoreKey = key.into();
        let old = tree.insert(key.to_bytes(), &bytes)?;
        match old {
            Some(v) => Ok(types::U64::from_little_endian(&v)),
            None => Ok(block_number),
        }
    }
}

impl EventHashStore for SledStore {
    fn store_event(&self, event: &[u8]) -> crate::Result<()> {
        let tree = self.db.open_tree("event_hashes")?;
        let hash = ethers::utils::keccak256(event);
        tree.insert(hash, &[])?;
        Ok(())
    }

    fn contains_event(&self, event: &[u8]) -> crate::Result<bool> {
        let tree = self.db.open_tree("event_hashes")?;
        let hash = ethers::utils::keccak256(event);
        let exists = tree.contains_key(hash)?;
        Ok(exists)
    }

    fn delete_event(&self, event: &[u8]) -> crate::Result<()> {
        let tree = self.db.open_tree("event_hashes")?;
        let hash = ethers::utils::keccak256(event);
        tree.remove(hash)?;
        Ok(())
    }
}

/// SledQueueKey is a key for a queue in Sled.
#[derive(Clone, Copy, Debug, PartialEq, Eq)]
pub enum SledQueueKey {
    /// Queue Key for EVM based Transaction Queue.
    EvmTx {
        /// EVM Chain Id.
        chain_id: types::U256,
        /// an optional key for this transaction.
        optional_key: Option<[u8; 64]>,
    },
    /// Queue Key for Substrate based Transaction Queue.
    SubstrateTx {
        /// Substrate Chain Id.
        chain_id: types::U256,
        /// an optional key for this transaction.
        optional_key: Option<[u8; 64]>,
    },
    /// Queue Key for cosmos based Transaction Queue.
    CosmosTx {
        /// cosmos-SDK Chain Id.
        chain_id: types::U256,
        /// an optional key for this transaction.
        optional_key: Option<[u8; 64]>,
    },
    /// Queue Key for Bridge Watcher Command Queue.
    BridgeCmd {
        /// Specific Bridge Key.
        bridge_key: BridgeKey,
    },
}

impl SledQueueKey {
    /// Create a new SledQueueKey from an evm chain id.
    pub fn from_evm_chain_id(chain_id: types::U256) -> Self {
        Self::EvmTx {
            chain_id,
            optional_key: None,
        }
    }

    /// from_evm_with_custom_key returns an EVM specific SledQueueKey.
    pub fn from_evm_with_custom_key(
        chain_id: types::U256,
        key: [u8; 64],
    ) -> Self {
        Self::EvmTx {
            chain_id,
            optional_key: Some(key),
        }
    }

    /// Create a new SledQueueKey from an substrate chain id.
    pub fn from_substrate_chain_id(chain_id: types::U256) -> Self {
        Self::SubstrateTx {
            chain_id,
            optional_key: None,
        }
    }

    /// from_substrate_with_custom_key returns an Substrate specific SledQueueKey.
    pub fn from_substrate_with_custom_key(
        chain_id: types::U256,
        key: [u8; 64],
    ) -> Self {
        Self::SubstrateTx {
            chain_id,
            optional_key: Some(key),
        }
    }

    /// Create a new SledQueueKey from an cosmos-sdk chain id.
    pub fn from_cosmos_chain_id(chain_id: types::U256) -> Self {
        Self::CosmosTx {
            chain_id,
            optional_key: None,
        }
    }

    /// from_cosmos_with_custom_key returns an Cosmos-SDK chain specific SledQueueKey.
    pub fn from_cosmos_with_custom_key(
        chain_id: types::U256,
        key: [u8; 64],
    ) -> Self {
        Self::CosmosTx {
            chain_id,
            optional_key: Some(key),
        }
    }

    /// from_bridge_key returns a Bridge specific SledQueueKey.
    pub fn from_bridge_key(bridge_key: BridgeKey) -> Self {
        Self::BridgeCmd { bridge_key }
    }
}

impl fmt::Display for SledQueueKey {
    fn fmt(&self, f: &mut fmt::Formatter<'_>) -> fmt::Result {
        match self {
            Self::EvmTx {
                chain_id,
                optional_key,
            } => write!(
                f,
                "EvmTx({}, {:?})",
                chain_id,
                optional_key.map(hex::encode)
            ),
            Self::SubstrateTx {
                chain_id,
                optional_key,
            } => write!(
                f,
                "SubstrateTx({}, {:?})",
                chain_id,
                optional_key.map(hex::encode)
            ),
            Self::CosmosTx {
                chain_id,
                optional_key,
            } => write!(
                f,
                "CosmosTx({}, {:?})",
                chain_id,
                optional_key.map(hex::encode)
            ),
            Self::BridgeCmd { bridge_key } => {
                write!(f, "BridgeCmd({})", bridge_key)
            }
        }
    }
}

impl QueueKey for SledQueueKey {
    fn queue_name(&self) -> String {
        match self {
            Self::EvmTx { chain_id, .. } => format!("evm_tx_{}", chain_id),
            Self::SubstrateTx { chain_id, .. } => {
                format!("substrate_tx_{}", chain_id)
            }
<<<<<<< HEAD
            Self::BridgeCmd { bridge_key, .. } => {
                format!("bridge_cmd_{}", bridge_key.chain_id.chain_id())
            }
=======
            Self::CosmosTx { chain_id, .. } => {
                format!("cosmos_tx_{}", chain_id)
            }
            Self::BridgeCmd { bridge_key, .. } => format!(
                "bridge_cmd_{}_{}",
                bridge_key.chain_id.chain_id(),
                hex::encode(bridge_key.target_system.to_bytes())
            ),
>>>>>>> 4aa2082e
        }
    }

    fn item_key(&self) -> Option<[u8; 64]> {
        match self {
            Self::EvmTx { optional_key, .. } => *optional_key,
            Self::SubstrateTx { optional_key, .. } => *optional_key,
            Self::CosmosTx { optional_key, .. } => *optional_key,
            Self::BridgeCmd { .. } => None,
        }
    }
}

impl<T> QueueStore<T> for SledStore
where
    T: Serialize + DeserializeOwned + Clone,
{
    type Key = SledQueueKey;

    #[tracing::instrument(skip_all, fields(key = %key))]
    fn enqueue_item(&self, key: Self::Key, item: T) -> crate::Result<()> {
        let tree = self.db.open_tree(format!("queue_{}", key.queue_name()))?;
        let item_bytes = serde_json::to_vec(&item)?;
        // we do everything inside a single transaction
        // so everything happens atomically and if anything fails
        // we revert everything back to the old state.
        tree.transaction::<_, _, std::io::Error>(|db| {
            // get the last id of the queue.
            let last_item_idx = match db.get("last_item_idx")? {
                Some(v) => types::U64::from_big_endian(&v),
                None => types::U64::zero(),
            };
            // increment it.
            let next_idx = last_item_idx + types::U64::one();
            let mut idx_bytes = [0u8; std::mem::size_of::<types::U64>()];
            next_idx.to_big_endian(&mut idx_bytes);
            // then save it.
            db.insert("last_item_idx", &idx_bytes)?;
            db.insert("key_prefix", "item")?;
            // we create a item key like so
            // tx_key = 4 bytes prefix ("item") + 8 bytes of the index.
            let mut item_key = [0u8; 4 + std::mem::size_of::<types::U64>()];
            let prefix =
                db.get("key_prefix")?.unwrap_or_else(|| b"item".into());
            item_key[0..4].copy_from_slice(&prefix);
            item_key[4..].copy_from_slice(&idx_bytes);
            // then we save it.
            db.insert(&item_key, item_bytes.as_slice())?;
            if let Some(k) = key.item_key() {
                // also save the key where we can find it by special key.
                db.insert(&k[..], &item_key)?;
            }
            tracing::trace!("enqueue item under key = {}", key);
            Ok(())
        })?;
        // flush the db to make sure we don't lose anything.
        self.db.flush()?;
        Ok(())
    }

    #[tracing::instrument(skip_all, fields(key = %key))]
    fn dequeue_item(&self, key: Self::Key) -> crate::Result<Option<T>> {
        let tree = self.db.open_tree(format!("queue_{}", key.queue_name()))?;
        // now we create a lazy iterator that will scan
        // over all saved items in the queue
        // with the specific key prefix.
        let prefix = tree.get("key_prefix")?.unwrap_or_else(|| b"item".into());
        let mut queue = tree.scan_prefix(prefix);
        let (key, value) = match queue.next() {
            Some(Ok(v)) => v,
            _ => {
                return Ok(None);
            }
        };
        let item = serde_json::from_slice(&value)?;
        // now it is safe to remove it from the queue.
        tree.remove(key)?;
        // flush db
        self.db.flush()?;
        Ok(Some(item))
    }

    #[tracing::instrument(skip_all, fields(key = %key))]
    fn peek_item(&self, key: Self::Key) -> crate::Result<Option<T>> {
        // this method, is similar to dequeue_tx, expect we don't
        // remove anything from the queue.
        let tree = self.db.open_tree(format!("queue_{}", key.queue_name()))?;
        let prefix = tree.get("key_prefix")?.unwrap_or_else(|| b"item".into());
        let mut queue = tree.scan_prefix(prefix);
        let (_, value) = match queue.next() {
            Some(Ok(v)) => v,
            _ => return Ok(None),
        };
        let item = serde_json::from_slice(&value)?;
        Ok(Some(item))
    }

    #[tracing::instrument(skip_all, fields(key = %key))]
    fn has_item(&self, key: Self::Key) -> crate::Result<bool> {
        let tree = self.db.open_tree(format!("queue_{}", key.queue_name()))?;
        if let Some(k) = key.item_key() {
            tree.contains_key(&k[..]).map_err(Into::into)
        } else {
            Ok(false)
        }
    }

    #[tracing::instrument(skip_all, fields(key = %key))]
    fn remove_item(&self, key: Self::Key) -> crate::Result<Option<T>> {
        let tree = self.db.open_tree(format!("queue_{}", key.queue_name()))?;
        let inner_key = match key.item_key() {
            Some(k) => k,
            None => return Ok(None),
        };
        match tree.get(&inner_key[..])? {
            Some(k) => {
                let exists = tree.remove(&k)?;
                tree.remove(&inner_key)?;
                let item = exists.and_then(|v| serde_json::from_slice(&v).ok());
                tracing::trace!("removed item from the queue..");
                self.db.flush()?;
                Ok(item)
            }
            None => {
                // not found!
                tracing::trace!("item with key {} not found in queue", key);
                Ok(None)
            }
        }
    }
}

impl ProposalStore for SledStore {
    type Proposal = ();

    #[tracing::instrument(skip_all)]
    fn insert_proposal(&self, proposal: Self::Proposal) -> crate::Result<()> {
        let tree = self.db.open_tree("proposal_store")?;
        tree.insert(&"TODO", serde_json::to_vec(&proposal)?.as_slice())?;
        Ok(())
    }

    #[tracing::instrument(
        skip_all,
        fields(data_hash = %hex::encode(data_hash))
    )]
    fn remove_proposal(
        &self,
        data_hash: &[u8],
    ) -> crate::Result<Option<Self::Proposal>> {
        let tree = self.db.open_tree("proposal_store")?;
        match tree.get(&data_hash)? {
            Some(bytes) => Ok(Some(serde_json::from_slice(&bytes)?)),
            None => {
                tracing::warn!(
                    "Proposal not seen yet; not found in the proposal storage."
                );
                Ok(None)
            }
        }
    }
}

#[cfg(test)]
mod tests {
    use super::*;
    use webb::evm::contract::protocol_solidity::NewNullifierFilter;
    use webb::evm::ethers::core::types::transaction::eip2718::TypedTransaction;
    use webb::evm::ethers::types::transaction::request::TransactionRequest;

    impl SledQueueKey {
        pub fn from_evm_tx(
            chain_id: types::U256,
            tx: &TypedTransaction,
        ) -> Self {
            let key = {
                let mut bytes = [0u8; 64];
                let tx_hash =
                    tx.clone().set_chain_id(chain_id.as_u64()).sighash();
                bytes[..32].copy_from_slice(tx_hash.as_fixed_bytes());
                bytes
            };
            Self::from_evm_with_custom_key(chain_id, key)
        }
    }

    #[test]
    fn get_leaves_should_work() {
        let tmp = tempfile::tempdir().unwrap();
        let store = SledStore::open(tmp.path()).unwrap();
        let chain_id = types::U256::one();
        let contract =
            types::H160::from_slice("11111111111111111111".as_bytes());
        let block_number = types::U64::from(20);
        let default_block_number = types::U64::from(1);

        store
            .set_last_block_number((chain_id, contract), block_number)
            .unwrap();

        let block = store
            .get_last_block_number((contract, chain_id), default_block_number);

        match block {
            Ok(b) => {
                println!("retrieved block {:?}", block);
                assert_eq!(b, types::U64::from(20));
            }
            Err(e) => {
                println!("Error encountered {:?}", e);
            }
        }
    }

    #[test]
    fn tx_queue_should_work() {
        let tmp = tempfile::tempdir().unwrap();
        let store = SledStore::open(tmp.path()).unwrap();
        let chain_id = types::U256::one();
        // it is now empty
        assert_eq!(
            store
                .dequeue_item(SledQueueKey::from_evm_chain_id(chain_id))
                .unwrap(),
            Option::<TypedTransaction>::None
        );

        let tx1: TypedTransaction = TransactionRequest::pay(
            types::Address::random(),
            types::U256::one(),
        )
        .from(types::Address::random())
        .into();
        store
            .enqueue_item(
                SledQueueKey::from_evm_tx(chain_id, &tx1),
                tx1.clone(),
            )
            .unwrap();
        let tx2: TypedTransaction = TransactionRequest::pay(
            types::Address::random(),
            types::U256::one(),
        )
        .from(types::Address::random())
        .into();
        store
            .enqueue_item(
                SledQueueKey::from_evm_tx(chain_id, &tx2),
                tx2.clone(),
            )
            .unwrap();

        // now let's dequeue transactions.
        assert_eq!(
            store
                .dequeue_item(SledQueueKey::from_evm_chain_id(chain_id))
                .unwrap(),
            Some(tx1)
        );
        assert_eq!(
            store
                .dequeue_item(SledQueueKey::from_evm_chain_id(chain_id))
                .unwrap(),
            Some(tx2)
        );

        let tx3: TypedTransaction = TransactionRequest::pay(
            types::Address::random(),
            types::U256::one(),
        )
        .from(types::Address::random())
        .into();
        store
            .enqueue_item(
                SledQueueKey::from_evm_tx(chain_id, &tx3),
                tx3.clone(),
            )
            .unwrap();
        assert_eq!(
            store
                .peek_item(SledQueueKey::from_evm_chain_id(chain_id))
                .unwrap(),
            Some(tx3.clone())
        );
        assert!(QueueStore::<TypedTransaction>::has_item(
            &store,
            SledQueueKey::from_evm_tx(chain_id, &tx3)
        )
        .unwrap());
        let _: Option<TypedTransaction> = store
            .remove_item(SledQueueKey::from_evm_tx(chain_id, &tx3))
            .unwrap();
        assert!(!QueueStore::<TypedTransaction>::has_item(
            &store,
            SledQueueKey::from_evm_tx(chain_id, &tx3)
        )
        .unwrap());
        assert_eq!(
            store
                .dequeue_item(SledQueueKey::from_evm_chain_id(chain_id))
                .unwrap(),
            Option::<TypedTransaction>::None
        );
    }

    #[test]
    fn events_hash_should_work() {
        let tmp = tempfile::tempdir().unwrap();
        let store = SledStore::open(tmp.path()).unwrap();

        let events = (0..20)
            .map(|_| NewNullifierFilter {
                nullifier: types::H256::random().to_fixed_bytes(),
            })
            .collect::<Vec<_>>();

        for event in &events {
            let event_bytes = serde_json::to_vec(&event).unwrap();
            // check if the event is already in the store
            assert!(!store.contains_event(&event_bytes).unwrap());
            // add the event
            store.store_event(&event_bytes).unwrap();
        }

        for event in &events {
            let event_bytes = serde_json::to_vec(&event).unwrap();
            // check if the event is in the store
            assert!(store.contains_event(&event_bytes).unwrap());
            // remove the event
            store.delete_event(&event_bytes).unwrap();
        }
    }
}<|MERGE_RESOLUTION|>--- conflicted
+++ resolved
@@ -321,20 +321,12 @@
             Self::SubstrateTx { chain_id, .. } => {
                 format!("substrate_tx_{}", chain_id)
             }
-<<<<<<< HEAD
+            Self::CosmosTx { chain_id, .. } => {
+                format!("cosmos_tx_{}", chain_id)
+            }
             Self::BridgeCmd { bridge_key, .. } => {
                 format!("bridge_cmd_{}", bridge_key.chain_id.chain_id())
             }
-=======
-            Self::CosmosTx { chain_id, .. } => {
-                format!("cosmos_tx_{}", chain_id)
-            }
-            Self::BridgeCmd { bridge_key, .. } => format!(
-                "bridge_cmd_{}_{}",
-                bridge_key.chain_id.chain_id(),
-                hex::encode(bridge_key.target_system.to_bytes())
-            ),
->>>>>>> 4aa2082e
         }
     }
 
