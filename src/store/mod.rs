// Copyright 2022 Webb Technologies Inc.
//
// Licensed under the Apache License, Version 2.0 (the "License");
// you may not use this file except in compliance with the License.
// You may obtain a copy of the License at
//
// http://www.apache.org/licenses/LICENSE-2.0
//
// Unless required by applicable law or agreed to in writing, software
// distributed under the License is distributed on an "AS IS" BASIS,
// WITHOUT WARRANTIES OR CONDITIONS OF ANY KIND, either express or implied.
// See the License for the specific language governing permissions and
// limitations under the License.
//
//! # Relayer Store Module 🕸️
//!
//! A module for managing the storage of the relayer.
//!
//! ## Overview
//!
//! The relayer store module stores the history of events. Manages the setting
//! and retrieving operations of events.
//!
use std::fmt::{Debug, Display};
use std::sync::Arc;

use serde::de::DeserializeOwned;
use serde::{Deserialize, Serialize};
use webb::evm::ethers::types;
/// A module for managing in-memory storage of the relayer.
pub mod mem;
/// A module for setting up and managing a [Sled](https://sled.rs)-based database.
pub mod sled;
/// HistoryStoreKey contains the keys used to store the history of events.
#[derive(Eq, PartialEq, Hash)]
pub enum HistoryStoreKey {
    Evm {
        chain_id: types::U256,
        address: types::H160,
    },
    Substrate {
        chain_id: types::U256,
        node_name: String,
    },
}

/// A Bridge Key is a unique key used for Sending and Receiving Commands to the Signature Bridge
/// It is a combination of the Chain ID and the Address of the Bridge contract.
#[derive(Debug, Copy, Clone, Default, Hash, PartialEq, Eq, PartialOrd, Ord)]
pub struct BridgeKey {
    pub address: types::H160,
    pub chain_id: types::U256,
}

impl BridgeKey {
    pub fn new(address: types::Address, chain_id: types::U256) -> Self {
        Self { address, chain_id }
    }
}

impl HistoryStoreKey {
    /// Returns the chain id of the chain this key is for.
    pub fn chain_id(&self) -> types::U256 {
        match self {
            HistoryStoreKey::Evm { chain_id, .. } => *chain_id,
            HistoryStoreKey::Substrate { chain_id, .. } => *chain_id,
        }
    }
    /// Returns the address of the chain this key is for.
    pub fn address(&self) -> types::H160 {
        match self {
            HistoryStoreKey::Evm { address, .. } => *address,
            HistoryStoreKey::Substrate { node_name, .. } => {
                // a bit hacky, but we don't have a way to get the address from the node name
                // so we just pretend it's the address of the node
                let mut address_bytes = vec![];
                address_bytes.extend_from_slice(node_name.as_bytes());
                address_bytes.resize(20, 0);
                types::H160::from_slice(&address_bytes)
            }
        }
    }
<<<<<<< HEAD

=======
    /// Returns the bytes of the key.
>>>>>>> 876a2f8c
    pub fn to_bytes(&self) -> Vec<u8> {
        let mut vec = vec![];
        match self {
            Self::Evm { chain_id, address } => {
                vec.extend_from_slice(&chain_id.as_u128().to_le_bytes());
                vec.extend_from_slice(address.as_bytes());
            }
            Self::Substrate {
                chain_id,
                node_name,
            } => {
                vec.extend_from_slice(&chain_id.as_u128().to_le_bytes());
                vec.extend_from_slice(node_name.as_bytes());
            }
        }
        vec
    }
}

impl Display for HistoryStoreKey {
    fn fmt(&self, f: &mut std::fmt::Formatter<'_>) -> std::fmt::Result {
        match self {
            Self::Evm { chain_id, address } => {
                write!(f, "Evm({}, {})", chain_id, address)
            }
            Self::Substrate {
                chain_id,
                node_name,
            } => write!(f, "Substrate({}, {})", chain_id, node_name),
        }
    }
}

impl Display for BridgeKey {
    fn fmt(&self, f: &mut std::fmt::Formatter<'_>) -> std::fmt::Result {
        write!(f, "Bridge({}, {})", self.chain_id, self.address)
    }
}

impl From<(types::U256, types::Address)> for HistoryStoreKey {
    fn from((chain_id, address): (types::U256, types::Address)) -> Self {
        Self::Evm { chain_id, address }
    }
}

impl From<(types::Address, types::U256)> for HistoryStoreKey {
    fn from((address, chain_id): (types::Address, types::U256)) -> Self {
        Self::Evm { chain_id, address }
    }
}

impl From<(types::U256, String)> for HistoryStoreKey {
    fn from((chain_id, node_name): (types::U256, String)) -> Self {
        Self::Substrate {
            chain_id,
            node_name,
        }
    }
}

impl From<(String, types::U256)> for HistoryStoreKey {
    fn from((node_name, chain_id): (String, types::U256)) -> Self {
        Self::Substrate {
            chain_id,
            node_name,
        }
    }
}

/// HistoryStore is a simple trait for storing and retrieving history
/// of block numbers.
pub trait HistoryStore: Clone + Send + Sync {
    /// Sets the new block number for that contract in the cache and returns the old one.
    fn set_last_block_number<K: Into<HistoryStoreKey> + Debug>(
        &self,
        key: K,
        block_number: types::U64,
    ) -> anyhow::Result<types::U64>;
    /// Get the last block number for that contract.
    /// if not found, returns the `default_block_number`.
    fn get_last_block_number<K: Into<HistoryStoreKey> + Debug>(
        &self,
        key: K,
        default_block_number: types::U64,
    ) -> anyhow::Result<types::U64>;

    /// an easy way to call the `get_last_block_number`
    /// where the default block number is `1`.
    fn get_last_block_number_or_default<K: Into<HistoryStoreKey> + Debug>(
        &self,
        key: K,
    ) -> anyhow::Result<types::U64> {
        self.get_last_block_number(key, types::U64::one())
    }
}

/// A Leaf Cache Store is a simple trait that would help in
/// getting the leaves and insert them with a simple API.
pub trait LeafCacheStore: HistoryStore {
    type Output: IntoIterator<Item = types::H256>;

    fn get_leaves<K: Into<HistoryStoreKey> + Debug>(
        &self,
        key: K,
    ) -> anyhow::Result<Self::Output>;

    fn insert_leaves<K: Into<HistoryStoreKey> + Debug>(
        &self,
        key: K,
        leaves: &[(u32, types::H256)],
    ) -> anyhow::Result<()>;

    // The last deposit info is sent to the client on leaf request
    // So they can verify when the last transaction was sent to maintain
    // their own state of mixers.
    fn get_last_deposit_block_number<K: Into<HistoryStoreKey> + Debug>(
        &self,
        key: K,
    ) -> anyhow::Result<types::U64>;

    fn insert_last_deposit_block_number<K: Into<HistoryStoreKey> + Debug>(
        &self,
        key: K,
        block_number: types::U64,
    ) -> anyhow::Result<types::U64>;
}
<<<<<<< HEAD

#[derive(Debug, Clone, Eq, PartialEq, Serialize, Deserialize)]
pub enum BridgeCommand {
    ExecuteProposalWithSignature { data: Vec<u8>, signature: Vec<u8> },
}

=======
/// A trait for retrieving queue keys
>>>>>>> 876a2f8c
pub trait QueueKey {
    fn queue_name(&self) -> String;
    fn item_key(&self) -> Option<[u8; 64]>;
}

/// A Queue Store is a simple trait that help storing items in a queue.
/// The queue is a FIFO queue, that can be used to store anything that can be serialized.
///
/// There is a simple API to get the items from the queue, from a background task for example.
pub trait QueueStore<Item>
where
    Item: Serialize + DeserializeOwned + Clone,
{
    type Key: QueueKey;
    /// Insert an item into the queue.
    fn enqueue_item(&self, key: Self::Key, item: Item) -> anyhow::Result<()>;
    /// Get an item from the queue, and removes it.
    fn dequeue_item(&self, key: Self::Key) -> anyhow::Result<Option<Item>>;
    /// Get an item from the queue, without removing it.
    fn peek_item(&self, key: Self::Key) -> anyhow::Result<Option<Item>>;
    /// Check if the item is in the queue.
    fn has_item(&self, key: Self::Key) -> anyhow::Result<bool>;
    /// Remove an item from the queue.
    fn remove_item(&self, key: Self::Key) -> anyhow::Result<Option<Item>>;
}

impl<S, T> QueueStore<T> for Arc<S>
where
    S: QueueStore<T>,
    T: Serialize + DeserializeOwned + Clone,
{
    type Key = S::Key;

    fn enqueue_item(&self, key: Self::Key, item: T) -> anyhow::Result<()> {
        S::enqueue_item(self, key, item)
    }

    fn dequeue_item(&self, key: Self::Key) -> anyhow::Result<Option<T>> {
        S::dequeue_item(self, key)
    }

    fn peek_item(&self, key: Self::Key) -> anyhow::Result<Option<T>> {
        S::peek_item(self, key)
    }

    fn has_item(&self, key: Self::Key) -> anyhow::Result<bool> {
        S::has_item(self, key)
    }

    fn remove_item(&self, key: Self::Key) -> anyhow::Result<Option<T>> {
        S::remove_item(self, key)
    }
}
/// ProposalStore is a simple trait for inserting and removing proposals.
pub trait ProposalStore {
    type Proposal: Serialize + DeserializeOwned;
    fn insert_proposal(&self, proposal: Self::Proposal) -> anyhow::Result<()>;
    fn remove_proposal(
        &self,
        data_hash: &[u8],
    ) -> anyhow::Result<Option<Self::Proposal>>;
}<|MERGE_RESOLUTION|>--- conflicted
+++ resolved
@@ -80,11 +80,8 @@
             }
         }
     }
-<<<<<<< HEAD
-
-=======
+
     /// Returns the bytes of the key.
->>>>>>> 876a2f8c
     pub fn to_bytes(&self) -> Vec<u8> {
         let mut vec = vec![];
         match self {
@@ -211,16 +208,13 @@
         block_number: types::U64,
     ) -> anyhow::Result<types::U64>;
 }
-<<<<<<< HEAD
 
 #[derive(Debug, Clone, Eq, PartialEq, Serialize, Deserialize)]
 pub enum BridgeCommand {
     ExecuteProposalWithSignature { data: Vec<u8>, signature: Vec<u8> },
 }
 
-=======
 /// A trait for retrieving queue keys
->>>>>>> 876a2f8c
 pub trait QueueKey {
     fn queue_name(&self) -> String;
     fn item_key(&self) -> Option<[u8; 64]>;
