#![allow(clippy::large_enum_variant)]

use std::collections::HashMap;
use std::convert::Infallible;
use std::error::Error;
use std::net::{IpAddr, SocketAddr};
use std::sync::Arc;
use std::time::Duration;

use async_stream::stream;
use futures::prelude::*;
use futures::stream::BoxStream;
use serde::{Deserialize, Serialize};
use warp::ws::Message;
use webb::evm::contract::tornado::AnchorContract;
use webb::evm::ethereum_types::{Address, H256, U256};
use webb::evm::ethers::core::k256::SecretKey;
use webb::evm::ethers::prelude::*;
use webb::evm::ethers::types::Bytes;

use crate::context::RelayerContext;
use crate::store::LeafCacheStore;

pub async fn accept_connection(
    ctx: &RelayerContext,
    stream: warp::ws::WebSocket,
) -> anyhow::Result<()> {
    let (mut tx, mut rx) = stream.split();
    while let Some(msg) = rx.try_next().await? {
        if let Ok(text) = msg.to_str() {
            handle_text(ctx, text, &mut tx).await?;
        }
    }
    Ok(())
}

pub async fn handle_text<TX>(
    ctx: &RelayerContext,
    v: &str,
    tx: &mut TX,
) -> anyhow::Result<()>
where
    TX: Sink<Message> + Unpin,
    TX::Error: Error + Send + Sync + 'static,
{
    match serde_json::from_str(v) {
        Ok(cmd) => {
            handle_cmd(ctx.clone(), cmd)
                .fuse()
                .map(|v| serde_json::to_string(&v).expect("bad value"))
                .inspect(|v| tracing::trace!("Sending: {}", v))
                .map(Message::text)
                .map(Result::Ok)
                .forward(tx)
                .await?;
        }
        Err(e) => {
            tracing::warn!("Got invalid payload: {:?}", e);
            let error = CommandResponse::Error(e.to_string());
            let value = serde_json::to_string(&error)?;
            tx.send(Message::text(value)).await?
        }
    };
    Ok(())
}

#[derive(Debug, Serialize)]
#[serde(rename_all = "camelCase")]
pub struct IpInformationResponse {
    ip: String,
}

pub async fn handle_ip_info(
    ip: Option<IpAddr>,
) -> Result<impl warp::Reply, Infallible> {
    Ok(warp::reply::json(&IpInformationResponse {
        ip: ip.unwrap().to_string(),
    }))
}

pub async fn handle_socket_info(
    ip: Option<SocketAddr>,
) -> Result<impl warp::Reply, Infallible> {
    Ok(warp::reply::json(&IpInformationResponse {
        ip: ip.unwrap().ip().to_string(),
    }))
}

pub async fn handle_relayer_info(
    ctx: Arc<RelayerContext>,
) -> Result<impl warp::Reply, Infallible> {
    #[derive(Debug, Serialize)]
    #[serde(rename_all = "camelCase")]
    struct RelayerInformationResponse {
        #[serde(flatten)]
        config: crate::config::WebbRelayerConfig,
    }
    // clone the original config, to update it with accounts.
    let mut config = ctx.config.clone();

    let _ = config
        .evm
        .values_mut()
        .filter(|v| v.account.is_none())
        .try_for_each(|v| {
            let key = SecretKey::from_bytes(v.private_key.as_bytes())?;
            let wallet = LocalWallet::from(key);
            v.account = Some(wallet.address());
            Result::<_, anyhow::Error>::Ok(())
        });
    Ok(warp::reply::json(&RelayerInformationResponse { config }))
}

pub async fn handle_leaves_cache(
    store: Arc<crate::store::sled::SledLeafCache>,
    contract: Address,
) -> Result<impl warp::Reply, Infallible> {
    #[derive(Debug, Serialize)]
    #[serde(rename_all = "camelCase")]
    struct LeavesCacheResponse {
        leaves: Vec<H256>,
    }
    let leaves = store.get_leaves(contract).unwrap();
    Ok(warp::reply::json(&LeavesCacheResponse { leaves }))
}

#[derive(Debug, Clone, Deserialize)]
#[serde(rename_all = "camelCase")]
pub enum Command {
    Substrate(SubstrateCommand),
    Evm(EvmCommand),
    Ping(),
}

#[derive(Debug, Clone, Deserialize)]
#[serde(rename_all = "camelCase")]
pub struct SubstrateCommand {}

#[derive(Debug, Clone, Deserialize)]
#[serde(rename_all = "camelCase")]
pub struct EvmCommand {
    /// one of the supported chains of this realyer
    pub chain: String,
    /// The target contract.
    pub contract: Address,
    /// Proof bytes
    pub proof: Bytes,
    /// Args...
    pub root: H256,
    pub nullifier_hash: H256,
    pub recipient: Address, // H160 ([u8; 20])
    pub relayer: Address,   // H160 (should be this realyer account)
    pub fee: U256,
    pub refund: U256,
}

#[derive(Debug, Clone, PartialEq, Eq, Serialize)]
#[serde(rename_all = "camelCase")]
pub enum CommandResponse {
    Pong(),
    Network(NetworkStatus),
    Withdraw(WithdrawStatus),
    Error(String),
    Unimplemented(&'static str),
}

#[derive(Debug, Clone, PartialEq, Eq, Serialize)]
#[serde(rename_all = "camelCase")]
pub enum NetworkStatus {
    Connecting,
    Connected,
    Failed { reason: String },
    Disconnected,
    UnsupportedContract,
    UnsupportedChain,
    InvalidRelayerAddress,
}

#[derive(Debug, Clone, PartialEq, Eq, Serialize)]
#[serde(rename_all = "camelCase")]
pub enum WithdrawStatus {
    Sent,
    Submitted,
    Finalized {
        #[serde(rename = "txHash")]
        tx_hash: H256,
    },
    Valid,
    DroppedFromMemPool,
    Errored {
        code: i32,
        reason: String,
    },
}

pub fn handle_cmd<'a>(
    ctx: RelayerContext,
    cmd: Command,
) -> BoxStream<'a, CommandResponse> {
    use CommandResponse::*;
    match cmd {
        Command::Substrate(_) => stream::once(async {
            Unimplemented("Substrate based networks are not implemented yet.")
        })
        .boxed(),
        Command::Evm(evm) => handle_evm(ctx, evm),
        Command::Ping() => stream::once(async { Pong() }).boxed(),
    }
}

pub fn handle_evm<'a>(
    ctx: RelayerContext,
    cmd: EvmCommand,
) -> BoxStream<'a, CommandResponse> {
    use CommandResponse::*;
    let s = stream! {
        let chain = match ctx.config.evm.get(&cmd.chain) {
            Some(v) => v,
            None => {
                yield Network(NetworkStatus::UnsupportedChain);
                return;
            }
        };
        let supported_contracts: HashMap<_, _> = chain
            .contracts
            .iter()
            .cloned()
            .filter_map(|c| match c {
                crate::config::Contract::Anchor(c) => Some(c),
                _ => None,
            })
            .map(|c| (c.common.address, c))
            .collect();
        // get the contract configuration
        let contract_config = match supported_contracts.get(&cmd.contract) {
            Some(config) => config,
            None => {
                yield Network(NetworkStatus::UnsupportedContract);
                return;
            }
        };

        let wallet = match ctx.evm_wallet(&cmd.chain).await {
            Ok(v) => v,
            Err(e) => {
                tracing::error!("Misconfigured Network: {}", e);
                yield Error(format!("Misconfigured Network: {:?}", cmd.chain));
                return;
            }
        };
        // validate the relayer address first before trying
        // send the transaction.
        let relayer_address = wallet.address();
        if (cmd.relayer != relayer_address) {
            yield Network(NetworkStatus::InvalidRelayerAddress);
            return;
        }

        tracing::debug!(
            "Connecting to chain {:?} .. at {}",
            cmd.chain,
            chain.http_endpoint
        );
        yield Network(NetworkStatus::Connecting);
        let provider = match ctx.evm_provider(&cmd.chain).await {
            Ok(value) => {
                yield Network(NetworkStatus::Connected);
                value
            }
            Err(e) => {
                let reason = e.to_string();
                yield Network(NetworkStatus::Failed { reason });
                yield Network(NetworkStatus::Disconnected);
                return;
            }
        };

        let client = SignerMiddleware::new(provider, wallet);
        let client = Arc::new(client);
        let contract = AnchorContract::new(cmd.contract, client);
        let denomination = match contract.denomination().call().await {
            Ok(v) => v,
            Err(e) => {
                tracing::error!("Misconfigured Contract Denomination: {}", e);
                yield Error(format!("Misconfigured Contract: {:?}", cmd.contract));
                return;
            }
        };
<<<<<<< HEAD
        let withdraw_fee_percentage = match ctx.fee_percentage(&cmd.chain) {
            Ok(v) => v,
            Err(e) => {
                tracing::error!("Misconfigured Fee in Config: {}", e);
                yield Error(format!("Misconfigured Fee: {:?}", cmd.chain));
                return;
            }
        };
        let expected_fee = calculate_fee(withdraw_fee_percentage, denomination);
=======
        // check the fee
        let expected_fee = calculate_fee(
            contract_config.withdraw_config.withdraw_fee_percentage,
            denomination,
        );
>>>>>>> b6864709
        let (_, unacceptable_fee) = U256::overflowing_sub(cmd.fee, expected_fee);
        if unacceptable_fee {
            tracing::error!("Received a fee lower than configuration");
            let msg = format!(
                "User sent a fee that is too low {} but expected {}",
                cmd.fee, expected_fee,
            );
            yield Error(msg);
            return;
        }

        let call = contract.withdraw(
            cmd.proof.to_vec(),
            cmd.root.to_fixed_bytes(),
            cmd.nullifier_hash.to_fixed_bytes(),
            cmd.recipient,
            cmd.relayer,
            cmd.fee,
            cmd.refund,
        );
        // Make a dry call, to make sure the transaction will go through successfully
        // to avoid wasting fees on invalid calls.
        match call.call().await {
            Ok(_) => {
                yield Withdraw(WithdrawStatus::Valid);
                tracing::debug!("Proof is valid");
            }
            Err(e) => {
                tracing::error!("Error Client sent an invalid proof: {}", e);
                let err = into_withdraw_error(e);
                yield Withdraw(err);
                return;
            }
        };
        tracing::trace!("About to send Tx to {:?} Chain", cmd.chain);
        let tx = match call.send().await {
            Ok(pending) => {
                yield Withdraw(WithdrawStatus::Sent);
                tracing::debug!("Tx is submitted and pending! {}", *pending);
                let result = pending.interval(Duration::from_millis(7000)).await;
                yield Withdraw(WithdrawStatus::Submitted);
                result
            }
            Err(e) => {
                tracing::error!("Error while sending Tx: {}", e);
                let err = into_withdraw_error(e);
                yield Withdraw(err);
                return;
            }
        };
        match tx {
            Ok(Some(receipt)) => {
                tracing::debug!("Finalized Tx #{}", receipt.transaction_hash);
                yield Withdraw(WithdrawStatus::Finalized {
                    tx_hash: receipt.transaction_hash,
                });
            }
            Ok(None) => {
                tracing::warn!("Transaction Dropped from Mempool!!");
                yield Withdraw(WithdrawStatus::DroppedFromMemPool);
            }
            Err(e) => {
                let reason = e.to_string();
                tracing::error!("Transaction Errored: {}", reason);
                yield Withdraw(WithdrawStatus::Errored { reason, code: 4 });
            }
        };
    };
    s.boxed()
}

fn into_withdraw_error<M: Middleware>(e: ContractError<M>) -> WithdrawStatus {
    // a poor man error parser
    // WARNING: **don't try this at home**.

    let msg = format!("{}", e);
    // split the error into words, lazily.
    let mut words = msg.split_whitespace();
    // skip until we find the "(code:" span
    let code = loop {
        if words.next() == Some("(code:") {
            // the next is the code.
            // example: "-32000,"
            let code: i32 = match words.next() {
                Some(val) => {
                    let mut v = val.to_string();
                    v.pop(); // remove ","
                    v.parse().unwrap_or(-1)
                }
                _ => -1, // unknown code
            };
            break code;
        }
    };

    let reason = loop {
        // skip until we find this
        if words.next() == Some("transaction:") {
            // next we need to collect all words in between "transaction:"
            // and "data:", that would be the error message.
            let msg: Vec<_> = words
                .skip(1) // word "revert"
                .take_while(|v| *v != "data:")
                .collect();
            let mut reason = msg.join(" ");
            reason.pop(); // remove the "," at the end.
            break reason;
        }
    };
    WithdrawStatus::Errored { reason, code }
}

fn calculate_fee(fee_percent: f64, principle: U256) -> U256 {
    let mill_fee = (fee_percent * 1_000_000.0) as u32;
    let mill_u256: U256 = principle * (mill_fee);
    let fee_u256: U256 = mill_u256 / (1_000_000);
    fee_u256
}

#[cfg(test)]
mod test {
    use super::*;

    #[test]
    fn percent_fee() {
        let submitted_value =
            U256::from_dec_str("5000000000000000").ok().unwrap();
        let expected_fee = U256::from_dec_str("250000000000000").ok().unwrap();
        let withdraw_fee_percent_dec = 0.05f64;
        let formatted_fee =
            calculate_fee(withdraw_fee_percent_dec, submitted_value);

        assert_eq!(expected_fee, formatted_fee);
    }
}<|MERGE_RESOLUTION|>--- conflicted
+++ resolved
@@ -286,7 +286,6 @@
                 return;
             }
         };
-<<<<<<< HEAD
         let withdraw_fee_percentage = match ctx.fee_percentage(&cmd.chain) {
             Ok(v) => v,
             Err(e) => {
@@ -296,13 +295,6 @@
             }
         };
         let expected_fee = calculate_fee(withdraw_fee_percentage, denomination);
-=======
-        // check the fee
-        let expected_fee = calculate_fee(
-            contract_config.withdraw_config.withdraw_fee_percentage,
-            denomination,
-        );
->>>>>>> b6864709
         let (_, unacceptable_fee) = U256::overflowing_sub(cmd.fee, expected_fee);
         if unacceptable_fee {
             tracing::error!("Received a fee lower than configuration");
