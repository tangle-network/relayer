#![allow(clippy::large_enum_variant)]

use std::convert::Infallible;
use std::error::Error;
use std::net::SocketAddr;
use std::sync::Arc;

use async_stream::stream;
use futures::prelude::*;
use futures::stream::BoxStream;
use serde::{Deserialize, Serialize};
use warp::ws::Message;
use webb::evm::contract::anchor::AnchorContract;
use webb::evm::ethereum_types::{Address, H256, U256};
use webb::evm::ethers::prelude::*;
use webb::evm::ethers::types::Bytes;

use crate::chains::evm;

use crate::context::RelayerContext;
use crate::leaf_cache::LeafCacheStore;

pub async fn accept_connection(
    ctx: &RelayerContext,
    stream: warp::ws::WebSocket,
) -> anyhow::Result<()> {
    let (mut tx, mut rx) = stream.split();
    while let Some(msg) = rx.try_next().await? {
        if let Ok(text) = msg.to_str() {
            handle_text(ctx, text, &mut tx).await?;
        }
    }
    Ok(())
}

pub async fn handle_text<TX>(
    ctx: &RelayerContext,
    v: &str,
    tx: &mut TX,
) -> anyhow::Result<()>
where
    TX: Sink<Message> + Unpin,
    TX::Error: Error + Send + Sync + 'static,
{
    match serde_json::from_str(v) {
        Ok(cmd) => {
            handle_cmd(ctx.clone(), cmd)
                .fuse()
                .map(|v| serde_json::to_string(&v).expect("bad value"))
                .inspect(|v| log::trace!("Sending: {}", v))
                .map(Message::text)
                .map(Result::Ok)
                .forward(tx)
                .await?;
        }
        Err(e) => {
            log::warn!("Got invalid payload: {:?}", e);
            let error = CommandResponse::Error(e.to_string());
            let value = serde_json::to_string(&error)?;
            tx.send(Message::text(value)).await?
        }
    };
    Ok(())
}

#[derive(Debug, Serialize)]
#[serde(rename_all = "camelCase")]
pub struct IpInformationResponse {
    ip: Option<SocketAddr>,
}

pub async fn handle_ip_info(
    ip: Option<SocketAddr>,
) -> Result<impl warp::Reply, Infallible> {
    Ok(warp::reply::json(&IpInformationResponse { ip }))
}

#[derive(Debug, Serialize)]
#[serde(rename_all = "camelCase")]
pub struct RelayerInformationResponse {
    #[serde(flatten)]
    config: crate::config::WebbRelayerConfig,
}

pub async fn handle_relayer_info(
    ctx: Arc<RelayerContext>,
) -> Result<impl warp::Reply, Infallible> {
    // clone the original config, to update it with accounts.
    let mut config = ctx.config.clone();
    /// Updates the account address in the provided network configuration.
    ///
    /// it takes the network name, as defined as a property in
    /// [`crate::config::WebbRelayerConfig`].
    /// and the [`evm::EvmChain`] to match on [`evm::ChainName`].
    macro_rules! update_account_for {
        ($c: expr, $f: tt, $network: ty) => {
            // first read the property (network) form the config, as mutable
            // but we also, at the same time require that we need the wallet
            // to be configured for that network, so we zip them together
            // in which either we get them both, or None.
            //
            // after this, we update the account property with the wallet
            // address.
            if let Some((c, w)) = $c
                .evm
                .$f
                .as_mut()
                .zip(ctx.evm_wallet::<$network>().await.ok())
            {
                c.account = Some(w.address());
            }
        };
    }

    update_account_for!(config, webb, evm::Webb);
    update_account_for!(config, ganache, evm::Ganache);
    update_account_for!(config, edgeware, evm::Edgeware);
    update_account_for!(config, beresheet, evm::Beresheet);
    update_account_for!(config, harmony, evm::Harmony);

    Ok(warp::reply::json(&RelayerInformationResponse { config }))
}

#[derive(Debug, Serialize)]
#[serde(rename_all = "camelCase")]
pub struct LeavesCacheResponse {
    leaves: Vec<H256>,
}

pub async fn handle_leaves_cache(
    store: Arc<crate::leaf_cache::SledLeafCache>,
    contract: Address,
) -> Result<impl warp::Reply, Infallible> {
    let leaves = store.get_leaves(contract).unwrap();
    Ok(warp::reply::json(&LeavesCacheResponse { leaves }))
}

#[derive(Debug, Clone, Deserialize)]
#[serde(rename_all = "camelCase")]
pub enum Command {
    Substrate(SubstrateCommand),
    Evm(EvmCommand),
    Ping(),
}

#[derive(Debug, Clone, Deserialize)]
#[serde(rename_all = "camelCase")]
pub enum SubstrateCommand {
    Edgeware(SubstrateEdgewareCommand),
    Beresheet(SubstrateBeresheetCommand),
    Hedgeware(SubstrateHedgewareCommand),
    Webb(SubstrateWebbCommand),
}

#[derive(Debug, Clone, Deserialize)]
#[serde(rename_all = "camelCase")]
pub enum EvmCommand {
    Edgeware(EvmEdgewareCommand),
    Harmony(EvmHarmonyCommand),
    Beresheet(EvmBeresheetCommand),
    Ganache(EvmGanacheCommand),
    Hedgeware(EvmHedgewareCommand),
    Webb(EvmWebbCommand),
}

#[derive(Debug, Clone, Deserialize)]
#[serde(rename_all = "camelCase")]
pub enum SubstrateEdgewareCommand {
    RelayWithdrew(),
}

#[derive(Debug, Clone, Deserialize)]
#[serde(rename_all = "camelCase")]
pub enum EvmEdgewareCommand {
    RelayWithdrew(EvmRelayerWithdrawProof),
}

#[derive(Debug, Clone, Deserialize)]
#[serde(rename_all = "camelCase")]
pub enum SubstrateBeresheetCommand {
    RelayWithdrew(),
}

#[derive(Debug, Clone, Deserialize)]
#[serde(rename_all = "camelCase")]
pub enum EvmBeresheetCommand {
    RelayWithdrew(EvmRelayerWithdrawProof),
}

#[derive(Debug, Clone, Deserialize)]
#[serde(rename_all = "camelCase")]
pub enum SubstrateWebbCommand {
    RelayWithdrew(),
}

#[derive(Debug, Clone, Deserialize)]
#[serde(rename_all = "camelCase")]
pub enum EvmWebbCommand {
    RelayWithdrew(EvmRelayerWithdrawProof),
}

#[derive(Debug, Clone, Deserialize)]
#[serde(rename_all = "camelCase")]
pub enum SubstrateHedgewareCommand {
    RelayWithdrew(),
}

#[derive(Debug, Clone, Deserialize)]
#[serde(rename_all = "camelCase")]
pub enum EvmHedgewareCommand {
    RelayWithdrew(EvmRelayerWithdrawProof),
}

#[derive(Debug, Clone, Deserialize)]
#[serde(rename_all = "camelCase")]
pub enum EvmGanacheCommand {
    RelayWithdrew(EvmRelayerWithdrawProof),
}

#[derive(Debug, Clone, Deserialize)]
#[serde(rename_all = "camelCase")]
pub enum EvmHarmonyCommand {
    RelayWithdrew(EvmRelayerWithdrawProof),
}

#[derive(Debug, Clone, Deserialize)]
#[serde(rename_all = "camelCase")]
pub struct EvmRelayerWithdrawProof {
    /// The target contract.
    pub contract: Address,
    /// Proof bytes
    pub proof: Bytes,
    /// Args...
    pub root: H256,
    pub nullifier_hash: H256,
    pub recipient: Address, // H160 ([u8; 20])
    pub relayer: Address,   // H160 (should be this realyer account)
    pub fee: U256,
    pub refund: U256,
}

#[derive(Debug, Clone, PartialEq, Eq, Serialize)]
#[serde(rename_all = "camelCase")]
pub enum CommandResponse {
    Pong(),
    Network(NetworkStatus),
    Withdraw(WithdrawStatus),
    Error(String),
    Unimplemented(&'static str),
}

#[derive(Debug, Clone, PartialEq, Eq, Serialize)]
#[serde(rename_all = "camelCase")]
pub enum NetworkStatus {
    Connecting,
    Connected,
    Failed { reason: String },
    Disconnected,
<<<<<<< HEAD
    UnsupportedContract,
    InvalidRelayerAddress,
=======
>>>>>>> df742d9c
}

#[derive(Debug, Clone, PartialEq, Eq, Serialize)]
#[serde(rename_all = "camelCase")]
pub enum WithdrawStatus {
    Sent,
    Submitted,
    Finlized {
        #[serde(rename = "txHash")]
        tx_hash: H256,
    },
    Valid,
    DroppedFromMemPool,
    Errored {
        reason: String,
    },
}

pub fn handle_cmd<'a>(
    ctx: RelayerContext,
    cmd: Command,
) -> BoxStream<'a, CommandResponse> {
    use CommandResponse::*;
    match cmd {
        Command::Substrate(_) => stream::once(async {
            Unimplemented("Substrate based networks are not implemented yet.")
        })
        .boxed(),
        Command::Evm(evm) => handle_evm(ctx, evm),
        Command::Ping() => stream::once(async { Pong() }).boxed(),
    }
}

pub fn handle_evm<'a>(
    ctx: RelayerContext,
    cmd: EvmCommand,
) -> BoxStream<'a, CommandResponse> {
    use EvmCommand::*;
    let s = match cmd {
        Edgeware(c) => match c {
            EvmEdgewareCommand::RelayWithdrew(proof) => {
                handle_evm_withdrew::<evm::Edgeware>(ctx, proof)
            }
        },
        Harmony(c) => match c {
            EvmHarmonyCommand::RelayWithdrew(proof) => {
                handle_evm_withdrew::<evm::Harmony>(ctx, proof)
            }
        },
        Beresheet(c) => match c {
            EvmBeresheetCommand::RelayWithdrew(proof) => {
                handle_evm_withdrew::<evm::Beresheet>(ctx, proof)
            }
        },
        Ganache(c) => match c {
            EvmGanacheCommand::RelayWithdrew(proof) => {
                handle_evm_withdrew::<evm::Ganache>(ctx, proof)
            }
        },
        Webb(c) => match c {
            EvmWebbCommand::RelayWithdrew(proof) => {
                handle_evm_withdrew::<evm::Webb>(ctx, proof)
            }
        },
        Hedgeware(_) => todo!(),
    };
    s.boxed()
}

fn handle_evm_withdrew<'a, C: evm::EvmChain>(
    ctx: RelayerContext,
    data: EvmRelayerWithdrawProof,
) -> BoxStream<'a, CommandResponse> {
    use CommandResponse::*;
    let s = stream! {
<<<<<<< HEAD
        let supported_contracts = C::contracts();
        if (!supported_contracts.contains_key(&data.contract)) {
            yield Network(NetworkStatus::UnsupportedContract);
            return;
        }
        let wallet = match ctx.evm_wallet::<C>().await {
            Ok(v) => v,
            Err(e) => {
                log::error!("Misconfigured Network: {}", e);
                yield Error(format!("Misconfigured Network: {:?}", C::name()));
                return;
            }
        };
        // validate the relayer address first before trying
        // send the transaction.
        let relayer_address = wallet.address();
        if (data.relayer != relayer_address) {
            yield Network(NetworkStatus::InvalidRelayerAddress);
            return;
        }

=======
>>>>>>> df742d9c
        log::debug!("Connecting to chain {:?} .. at {}", C::name(), C::endpoint());
        yield Network(NetworkStatus::Connecting);
        let provider = match ctx.evm_provider::<C>().await {
            Ok(value) => {
                yield Network(NetworkStatus::Connected);
                value
            },
            Err(e) => {
                let reason = e.to_string();
                yield Network(NetworkStatus::Failed { reason });
                yield Network(NetworkStatus::Disconnected);
                return;
            }
        };
<<<<<<< HEAD
=======
        let wallet = match ctx.evm_wallet::<C>().await {
            Ok(v) => v,
            Err(e) => {
                log::error!("Misconfigured Network: {}", e);
                yield Error(format!("Misconfigured Network: {:?}", C::name()));
                return;
            }
        };
        let relayer_address = wallet.address();
>>>>>>> df742d9c
        let client = SignerMiddleware::new(provider, wallet);
        let client = Arc::new(client);
        let contract = AnchorContract::new(data.contract, client);
        if (relayer_address != data.relayer) {
            log::error!("Proof address does not match the relayer");
            yield Error(format!("User is attempting to use a different relayer"));
            return;
        }
        let denomination = match contract.denomination().call().await {
            Ok(v) => v,
            Err(e) => {
                log::error!("Misconfigured Contract Denomination: {}", e);
                yield Error(format!("Misconfigured Contract: {:?}", data.contract));
                return;
            }
        };
        let withdraw_fee_percentage = match ctx.fee_percentage::<C>(){
            Ok(v) => v,
            Err(e) => {
                log::error!("Misconfigured Fee in Config: {}", e);
                yield Error(format!("Misconfigured Fee: {:?}", C::name()));
                return;
            }
        };
        let expected_fee = calculate_fee(withdraw_fee_percentage, denomination);
        let (_, unacceptable_fee) = U256::overflowing_sub(data.fee, expected_fee);
        if (unacceptable_fee) {
            log::error!("Received a fee lower than configuration");
            let msg = format!(
                "User sent a fee that is too low {} but expected {}",
                data.fee,
                expected_fee,
            );
            yield Error(msg);
            return;
        }

        let call = contract.withdraw(
                data.proof.to_vec(),
                data.root.to_fixed_bytes(),
                data.nullifier_hash.to_fixed_bytes(),
                data.recipient,
                data.relayer,
                data.fee,
                data.refund
            );
        // Make a dry call, to make sure the transaction will go through successfully (to avoid wasting fees on invalid calls.)
        match call.call().await {
            Ok(_) => {
                yield Withdraw(WithdrawStatus::Valid);
                log::debug!("Proof is valid");
            },
            Err(e) => {
                let reason = e.to_string();
                log::error!("Error Client sent an invalid proof: {}", reason);
                yield Withdraw(WithdrawStatus::Errored { reason });
                return;
            }
        };
        log::trace!("About to send Tx to {:?} Chain", C::name());
        let tx = match call.send().await {
            Ok(pending) => {
                yield Withdraw(WithdrawStatus::Sent);
                log::debug!("Tx is created! {}", *pending);
                let result = pending.await;
                log::debug!("Tx Submitted!");
                yield Withdraw(WithdrawStatus::Submitted);
                result
            },
            Err(e) => {
                let reason = e.to_string();
                log::error!("Error while sending Tx: {}", reason);
                yield Withdraw(WithdrawStatus::Errored { reason });
                return;
            }
        };
        match tx {
            Ok(Some(receipt)) => {
                log::debug!("Finlized Tx #{}", receipt.transaction_hash);
                yield Withdraw(WithdrawStatus::Finlized { tx_hash: receipt.transaction_hash });
            },
            Ok(None) => {
                log::warn!("Transaction Dropped from Mempool!!");
                yield Withdraw(WithdrawStatus::DroppedFromMemPool);
            }
            Err(e) => {
                let reason = e.to_string();
                log::error!("Transaction Errored: {}", reason);
                yield Withdraw(WithdrawStatus::Errored { reason });
            }
        };
    };
    s.boxed()
}

pub fn calculate_fee(fee_percent: f64, principle: U256) -> U256 {
    let mill_fee = (fee_percent * 1_000_000.0) as u32;
<<<<<<< HEAD
    let mill_u256: U256 = principle * (mill_fee);
    let fee_u256: U256 = mill_u256 / (1_000_000);
    fee_u256
=======
    let mill_u256 = principle * (mill_fee);
    let fee_u256 = mill_u256 / (1_000_000);
    return fee_u256
>>>>>>> df742d9c
}

#[cfg(test)]
mod test {
    use super::*;

    #[test]
    fn percent_fee() {
        let submitted_value =
            U256::from_dec_str("5000000000000000").ok().unwrap();
        let expected_fee = U256::from_dec_str("250000000000000").ok().unwrap();
        let withdraw_fee_percent_dec = 0.05f64;
        let formatted_fee =
            calculate_fee(withdraw_fee_percent_dec, submitted_value);

        assert_eq!(expected_fee, formatted_fee);
    }
}<|MERGE_RESOLUTION|>--- conflicted
+++ resolved
@@ -256,11 +256,8 @@
     Connected,
     Failed { reason: String },
     Disconnected,
-<<<<<<< HEAD
     UnsupportedContract,
     InvalidRelayerAddress,
-=======
->>>>>>> df742d9c
 }
 
 #[derive(Debug, Clone, PartialEq, Eq, Serialize)]
@@ -336,9 +333,8 @@
 ) -> BoxStream<'a, CommandResponse> {
     use CommandResponse::*;
     let s = stream! {
-<<<<<<< HEAD
         let supported_contracts = C::contracts();
-        if (!supported_contracts.contains_key(&data.contract)) {
+        if !supported_contracts.contains_key(&data.contract) {
             yield Network(NetworkStatus::UnsupportedContract);
             return;
         }
@@ -358,8 +354,6 @@
             return;
         }
 
-=======
->>>>>>> df742d9c
         log::debug!("Connecting to chain {:?} .. at {}", C::name(), C::endpoint());
         yield Network(NetworkStatus::Connecting);
         let provider = match ctx.evm_provider::<C>().await {
@@ -374,8 +368,6 @@
                 return;
             }
         };
-<<<<<<< HEAD
-=======
         let wallet = match ctx.evm_wallet::<C>().await {
             Ok(v) => v,
             Err(e) => {
@@ -384,16 +376,10 @@
                 return;
             }
         };
-        let relayer_address = wallet.address();
->>>>>>> df742d9c
+
         let client = SignerMiddleware::new(provider, wallet);
         let client = Arc::new(client);
         let contract = AnchorContract::new(data.contract, client);
-        if (relayer_address != data.relayer) {
-            log::error!("Proof address does not match the relayer");
-            yield Error(format!("User is attempting to use a different relayer"));
-            return;
-        }
         let denomination = match contract.denomination().call().await {
             Ok(v) => v,
             Err(e) => {
@@ -412,7 +398,7 @@
         };
         let expected_fee = calculate_fee(withdraw_fee_percentage, denomination);
         let (_, unacceptable_fee) = U256::overflowing_sub(data.fee, expected_fee);
-        if (unacceptable_fee) {
+        if unacceptable_fee {
             log::error!("Received a fee lower than configuration");
             let msg = format!(
                 "User sent a fee that is too low {} but expected {}",
@@ -432,7 +418,8 @@
                 data.fee,
                 data.refund
             );
-        // Make a dry call, to make sure the transaction will go through successfully (to avoid wasting fees on invalid calls.)
+        // Make a dry call, to make sure the transaction will go through successfully
+        // to avoid wasting fees on invalid calls.
         match call.call().await {
             Ok(_) => {
                 yield Withdraw(WithdrawStatus::Valid);
@@ -483,15 +470,9 @@
 
 pub fn calculate_fee(fee_percent: f64, principle: U256) -> U256 {
     let mill_fee = (fee_percent * 1_000_000.0) as u32;
-<<<<<<< HEAD
     let mill_u256: U256 = principle * (mill_fee);
     let fee_u256: U256 = mill_u256 / (1_000_000);
     fee_u256
-=======
-    let mill_u256 = principle * (mill_fee);
-    let fee_u256 = mill_u256 / (1_000_000);
-    return fee_u256
->>>>>>> df742d9c
 }
 
 #[cfg(test)]
