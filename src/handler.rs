--- conflicted
+++ resolved
@@ -268,11 +268,8 @@
         #[serde(rename = "txHash")]
         tx_hash: H256,
     },
-<<<<<<< HEAD
     Valid,
-=======
     DroppedFromMemPool,
->>>>>>> 3d8b58b5
     Errored {
         reason: String,
     },
