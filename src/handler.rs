--- conflicted
+++ resolved
@@ -1,8 +1,3 @@
-<<<<<<< HEAD
-// Handlers are a collection of routines which are executed when they are requested
-// from a client. 
-
-=======
 // Copyright 2022 Webb Technologies Inc.
 //
 // Licensed under the Apache License, Version 2.0 (the "License");
@@ -17,7 +12,11 @@
 // See the License for the specific language governing permissions and
 // limitations under the License.
 //
->>>>>>> 313cb4ee
+// -----------------------------------------------
+//
+// Handlers are a collection of routines which are executed when they are requested
+// from a client. 
+
 #![allow(clippy::large_enum_variant)]
 
 use std::collections::HashMap;
@@ -59,9 +58,6 @@
 
 type CommandStream = mpsc::Sender<CommandResponse>;
 
-<<<<<<< HEAD
-// Accept the incoming websocket connection
-=======
 /// Sets up a websocket connection.
 ///
 /// Returns `Ok(())` on success
@@ -76,7 +72,6 @@
 /// ```
 /// let _ = handler::accept_connection(ctx.as_ref(), socket).await;
 /// ```
->>>>>>> 313cb4ee
 pub async fn accept_connection(
     ctx: &RelayerContext,
     stream: warp::ws::WebSocket,
