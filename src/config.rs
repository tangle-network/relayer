--- conflicted
+++ resolved
@@ -5,13 +5,10 @@
 use config::FileFormat;
 use ethereum_types::{Address, Secret, U256};
 use serde::{Deserialize, Serialize};
-<<<<<<< HEAD
 use webb::substrate::subxt::sp_core::sr25519::Pair as Sr25519Pair;
 use webb::substrate::subxt::sp_core::Pair;
-=======
 use webb::evm::ethers::types::{Address, H256, U256};
 type Secret = H256;
->>>>>>> 47174c34
 
 const fn default_port() -> u16 {
     9955
@@ -450,45 +447,8 @@
     // read through all config files for the first time
     // build up a collection of [contracts]
     for config_file in config_files {
-<<<<<<< HEAD
         let file = config::File::from(config_file).format(FileFormat::Toml);
         cfg.merge(file)?;
-=======
-        let base = config_file.display().to_string();
-        let file =
-            config::File::from(config_file.clone()).format(FileFormat::Toml);
-        let mut incremental_config = config::Config::new();
-        incremental_config.merge(file.clone())?;
-        let config: Result<
-            WebbRelayerConfig,
-            serde_path_to_error::Error<config::ConfigError>,
-        > = serde_path_to_error::deserialize(incremental_config);
-        match config {
-            Ok(c) => {
-                // merge the file into the cfg
-                for (network_name, network_chain) in c.evm.iter() {
-                    let mut new_contracts: Vec<Contract> = Vec::new();
-                    if let Some(existing_contracts) =
-                        contracts.get(network_name)
-                    {
-                        new_contracts.extend(existing_contracts.clone());
-                    }
-                    new_contracts.extend(network_chain.contracts.clone());
-                    contracts.insert(network_name.to_string(), new_contracts);
-                }
-                tracing::trace!("Merging the file {:?}", config_file);
-                cfg.merge(file)?;
-            }
-            Err(e) => {
-                // print the issue that occurred while deserializing, then skip that config
-                tracing::debug!(
-                    "Error {} while attempting to deserialize {}",
-                    e,
-                    base
-                );
-            }
-        };
->>>>>>> 47174c34
     }
 
     // also merge in the environment (with a prefix of WEBB).
