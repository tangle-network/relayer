<<<<<<< HEAD
use crate::metric;
use crate::store::sled::SledQueueKey;
use crate::store::{BridgeCommand, BridgeKey, QueueStore};
use crate::types::private_key::PrivateKey;
=======
>>>>>>> bc02853e
use ethereum_types::H256;
use std::collections::HashSet;
use std::sync::Arc;
use typed_builder::TypedBuilder;
use webb::evm::ethers::core::k256::SecretKey;
use webb::evm::ethers::prelude::*;
use webb::evm::ethers::utils::keccak256;
use webb_proposals::{ProposalTrait, ResourceId, TypedChainId};
use webb_relayer_store::sled::SledQueueKey;
use webb_relayer_store::{BridgeCommand, BridgeKey, QueueStore};
use webb_relayer_types::private_key::PrivateKey;

/// A ProposalSigningBackend that uses the Governor's private key to sign proposals.
#[derive(TypedBuilder)]
pub struct MockedProposalSigningBackend<S>
where
    S: QueueStore<BridgeCommand, Key = SledQueueKey>,
{
    /// A map between chain id and its signature bridge system.
    #[builder(setter(into))]
    signature_bridges: HashSet<ResourceId>,
    /// Something that implements the QueueStore trait.
    store: Arc<S>,
    /// The private key of the governor.
    /// **NOTE**: This must be the same for all signature bridges.
    private_key: PrivateKey,
}

impl<S> MockedProposalSigningBackend<S>
where
    S: QueueStore<BridgeCommand, Key = SledQueueKey>,
{
    fn signer(&self, chain_id: TypedChainId) -> crate::Result<LocalWallet> {
        let key = SecretKey::from_be_bytes(self.private_key.as_bytes())?;
        let signer = LocalWallet::from(key)
            .with_chain_id(chain_id.underlying_chain_id());
        Ok(signer)
    }
}

#[async_trait::async_trait]
impl<S> super::ProposalSigningBackend for MockedProposalSigningBackend<S>
where
    S: QueueStore<BridgeCommand, Key = SledQueueKey> + Send + Sync + 'static,
{
    async fn can_handle_proposal(
        &self,
        proposal: &(impl ProposalTrait + Sync + Send + 'static),
    ) -> crate::Result<bool> {
        let resource_id = proposal.header().resource_id();
        let known_bridge = self.signature_bridges.contains(&resource_id);
        Ok(known_bridge)
    }

    async fn handle_proposal(
        &self,
        proposal: &(impl ProposalTrait + Sync + Send + 'static),
        metrics: Arc<metric::Metrics>,
    ) -> crate::Result<()> {
        // Proposal will be signed by active governor/maintainer.
        // Proposal will be then enqueued for execution with BridgeKey as TypedChainId
        let resource_id = proposal.header().resource_id();
        let dest_chain_id = resource_id.typed_chain_id();
        let signer = self.signer(dest_chain_id)?;
        let proposal_bytes = proposal.to_vec();
        let hash = keccak256(&proposal_bytes);
        let signature = signer.sign_hash(H256::from(hash));
        let bridge_key = BridgeKey::new(dest_chain_id);
        tracing::debug!(
            %bridge_key,
            proposal = ?hex::encode(&proposal.to_vec()),
            "Signaling Signature Bridge to execute proposal",
        );
        let signature_bytes = signature.to_vec();
        tracing::event!(
            target: crate::probe::TARGET,
            tracing::Level::DEBUG,
            kind = %crate::probe::Kind::SigningBackend,
            backend = "Mocked",
            signal_bridge = %bridge_key,
            data = ?hex::encode(&proposal_bytes),
            signature = ?hex::encode(&signature_bytes),
        );
        // Proposal signed metric
        metrics.proposals_signed_metric.inc();
        // now all we have to do is to send the data and the signature to the signature bridge.
        self.store.enqueue_item(
            SledQueueKey::from_bridge_key(bridge_key),
            BridgeCommand::ExecuteProposalWithSignature {
                data: proposal_bytes.to_vec(),
                signature: signature_bytes,
            },
        )?;

        Ok(())
    }
}<|MERGE_RESOLUTION|>--- conflicted
+++ resolved
@@ -1,10 +1,4 @@
-<<<<<<< HEAD
 use crate::metric;
-use crate::store::sled::SledQueueKey;
-use crate::store::{BridgeCommand, BridgeKey, QueueStore};
-use crate::types::private_key::PrivateKey;
-=======
->>>>>>> bc02853e
 use ethereum_types::H256;
 use std::collections::HashSet;
 use std::sync::Arc;
@@ -89,7 +83,7 @@
             signature = ?hex::encode(&signature_bytes),
         );
         // Proposal signed metric
-        metrics.proposals_signed_metric.inc();
+        metrics.proposals_signed.inc();
         // now all we have to do is to send the data and the signature to the signature bridge.
         self.store.enqueue_item(
             SledQueueKey::from_bridge_key(bridge_key),
