use std::sync::Arc;
use futures::StreamExt;
use webb::substrate::dkg_runtime::api::runtime_types::webb_proposals::header::{TypedChainId, ResourceId};
use webb::substrate::dkg_runtime::api::runtime_types::webb_proposals::nonce::Nonce;
use webb::substrate::subxt::{OnlineClient, PolkadotConfig};
use webb::substrate::subxt::ext::sp_core::sr25519::Pair as Sr25519Pair;
use webb_proposals::{ProposalTrait};
use webb::substrate::scale::{Encode, Decode};
<<<<<<< HEAD
use crate::metric;

type DkgConfig = subxt::DefaultConfig;
type DkgRuntimeApi = dkg_runtime::api::RuntimeApi<
    DkgConfig,
    subxt::PolkadotExtrinsicParams<DkgConfig>,
>;
=======
use webb::substrate::subxt::tx::{PairSigner, TxStatus as TransactionStatus};
use webb::substrate::dkg_runtime::api as RuntimeApi;
type DkgConfig = PolkadotConfig;
type DkgClient = OnlineClient<DkgConfig>;
>>>>>>> 50974d84
/// A ProposalSigningBackend that uses the DKG System for Signing Proposals.
pub struct DkgProposalSigningBackend {
    client: DkgClient,
    pair: PairSigner<PolkadotConfig, Sr25519Pair>,
    typed_chain_id: webb_proposals::TypedChainId,
}

impl DkgProposalSigningBackend {
    pub fn new(
        client: OnlineClient<PolkadotConfig>,
        pair: PairSigner<PolkadotConfig, Sr25519Pair>,
        typed_chain_id: webb_proposals::TypedChainId,
    ) -> Self {
        Self {
            client,
            pair,
            typed_chain_id,
        }
    }
}

//AnchorUpdateProposal for evm
#[async_trait::async_trait]
impl super::ProposalSigningBackend for DkgProposalSigningBackend {
    async fn can_handle_proposal(
        &self,
        proposal: &(impl ProposalTrait + Sync + Send + 'static),
    ) -> crate::Result<bool> {
        let header = proposal.header();
        let resource_id = header.resource_id();

        let src_chain_id =
            webb_proposals_typed_chain_converter(self.typed_chain_id);
        let chain_nonce_addrs = RuntimeApi::storage()
            .dkg_proposals()
            .chain_nonces(&src_chain_id);
        let maybe_whitelisted = self
            .client
            .storage()
            .fetch(&chain_nonce_addrs, None)
            .await?;

        if maybe_whitelisted.is_none() {
            tracing::warn!(?src_chain_id, "chain is not whitelisted");
            return Ok(false);
        }
        let resource_id_addrs = RuntimeApi::storage()
            .dkg_proposals()
            .resources(&ResourceId(resource_id.into_bytes()));
        let maybe_resource_id = self
            .client
            .storage()
            .fetch(&resource_id_addrs, None)
            .await?;
        if maybe_resource_id.is_none() {
            tracing::warn!(
                resource_id = %hex::encode(&resource_id.into_bytes()),
                "resource id doesn't exist!",
            );
            return Ok(false);
        }
        // all is good!
        Ok(true)
    }

    async fn handle_proposal(
        &self,
        proposal: &(impl ProposalTrait + Sync + Send + 'static),
        metrics: Arc<metric::Metrics>,
    ) -> crate::Result<()> {
<<<<<<< HEAD
        // Register metric for when handle proposal is being called
        metrics.handle_proposal_execution_metric.inc();
        let tx_api = self.api.tx().dkg_proposals();
=======
        let tx_api = RuntimeApi::tx().dkg_proposals();
>>>>>>> 50974d84
        let resource_id = proposal.header().resource_id();
        let nonce = proposal.header().nonce();
        let src_chain_id =
            webb_proposals_typed_chain_converter(self.typed_chain_id);
        let nonce = Nonce::decode(&mut nonce.encode().as_slice())?;
        tracing::debug!(
            nonce = %hex::encode(&nonce.encode()),
            resource_id = %hex::encode(&resource_id.into_bytes()),
            src_chain_id = ?src_chain_id,
            proposal = %hex::encode(&proposal.to_vec()),
            "sending proposal to DKG runtime"
        );
        let xt = tx_api.acknowledge_proposal(
            nonce,
            src_chain_id,
            ResourceId(resource_id.into_bytes()),
            proposal.to_vec(),
        );

        // TODO: here we should have a substrate based tx queue in the background
        // where just send the raw xt bytes and let it handle the work for us.
        // but this here for now.
        let signer = &self.pair;
        let mut progress = self
            .client
            .tx()
            .sign_and_submit_then_watch_default(&xt, signer)
            .await?;

        while let Some(event) = progress.next().await {
            let e = match event {
                Ok(e) => e,
                Err(err) => {
                    tracing::error!(error = %err, "failed to watch for tx events");
                    return Err(err.into());
                }
            };

            match e {
                TransactionStatus::Future => {}
                TransactionStatus::Ready => {
                    tracing::trace!("tx ready");
                }
                TransactionStatus::Broadcast(_) => {}
                TransactionStatus::InBlock(_) => {
                    tracing::trace!("tx in block");
                }
                TransactionStatus::Retracted(_) => {
                    tracing::warn!("tx retracted");
                }
                TransactionStatus::FinalityTimeout(_) => {
                    tracing::warn!("tx timeout");
                }
                TransactionStatus::Finalized(v) => {
                    let maybe_success = v.wait_for_success().await;
                    match maybe_success {
                        Ok(_events) => {
                            tracing::debug!("tx finalized");
                        }
                        Err(err) => {
                            tracing::error!(error = %err, "tx failed");
                            return Err(err.into());
                        }
                    }
                }
                TransactionStatus::Usurped(_) => {}
                TransactionStatus::Dropped => {
                    tracing::warn!("tx dropped");
                }
                TransactionStatus::Invalid => {
                    tracing::warn!("tx invalid");
                }
            }
        }
        Ok(())
    }
}

fn webb_proposals_typed_chain_converter(
    v: webb_proposals::TypedChainId,
) -> TypedChainId {
    match v {
        webb_proposals::TypedChainId::None => TypedChainId::None,
        webb_proposals::TypedChainId::Evm(id) => TypedChainId::Evm(id),
        webb_proposals::TypedChainId::Substrate(id) => {
            TypedChainId::Substrate(id)
        }
        webb_proposals::TypedChainId::PolkadotParachain(id) => {
            TypedChainId::PolkadotParachain(id)
        }
        webb_proposals::TypedChainId::KusamaParachain(id) => {
            TypedChainId::KusamaParachain(id)
        }
        webb_proposals::TypedChainId::RococoParachain(id) => {
            TypedChainId::RococoParachain(id)
        }
        webb_proposals::TypedChainId::Cosmos(id) => TypedChainId::Cosmos(id),
        webb_proposals::TypedChainId::Solana(id) => TypedChainId::Solana(id),
        webb_proposals::TypedChainId::Ink(id) => TypedChainId::Ink(id),
    }
}<|MERGE_RESOLUTION|>--- conflicted
+++ resolved
@@ -6,20 +6,11 @@
 use webb::substrate::subxt::ext::sp_core::sr25519::Pair as Sr25519Pair;
 use webb_proposals::{ProposalTrait};
 use webb::substrate::scale::{Encode, Decode};
-<<<<<<< HEAD
 use crate::metric;
-
-type DkgConfig = subxt::DefaultConfig;
-type DkgRuntimeApi = dkg_runtime::api::RuntimeApi<
-    DkgConfig,
-    subxt::PolkadotExtrinsicParams<DkgConfig>,
->;
-=======
 use webb::substrate::subxt::tx::{PairSigner, TxStatus as TransactionStatus};
 use webb::substrate::dkg_runtime::api as RuntimeApi;
 type DkgConfig = PolkadotConfig;
 type DkgClient = OnlineClient<DkgConfig>;
->>>>>>> 50974d84
 /// A ProposalSigningBackend that uses the DKG System for Signing Proposals.
 pub struct DkgProposalSigningBackend {
     client: DkgClient,
@@ -90,13 +81,9 @@
         proposal: &(impl ProposalTrait + Sync + Send + 'static),
         metrics: Arc<metric::Metrics>,
     ) -> crate::Result<()> {
-<<<<<<< HEAD
         // Register metric for when handle proposal is being called
         metrics.handle_proposal_execution_metric.inc();
-        let tx_api = self.api.tx().dkg_proposals();
-=======
         let tx_api = RuntimeApi::tx().dkg_proposals();
->>>>>>> 50974d84
         let resource_id = proposal.header().resource_id();
         let nonce = proposal.header().nonce();
         let src_chain_id =
