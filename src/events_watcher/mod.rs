// Copyright 2022 Webb Technologies Inc.
//
// Licensed under the Apache License, Version 2.0 (the "License");
// you may not use this file except in compliance with the License.
// You may obtain a copy of the License at
//
// http://www.apache.org/licenses/LICENSE-2.0
//
// Unless required by applicable law or agreed to in writing, software
// distributed under the License is distributed on an "AS IS" BASIS,
// WITHOUT WARRANTIES OR CONDITIONS OF ANY KIND, either express or implied.
// See the License for the specific language governing permissions and
// limitations under the License.
//
#![warn(missing_docs)]
//! # Relayer Events Watcher Module 🕸️
//!
//! A module that listens for events on a given chain.
//!
//! ## Overview
//!
//! Event watcher traits handle the syncing and listening of events for a given network.
//! The event watcher calls into a storage for handling of important state. The run implementation
//! of an event watcher polls for blocks. Implementations of the event watcher trait define an
//! action to take when the specified event is found in a block at the `handle_event` api.
use ethereum_types::{U256, U64};
use futures::prelude::*;
use std::cmp;
use std::ops::Deref;
use std::sync::Arc;
use std::time::Duration;

<<<<<<< HEAD
use crate::metric;
=======
use webb::substrate::subxt::client::OfflineClientT;
>>>>>>> 50974d84
use webb::{
    evm::ethers::{
        contract,
        providers::{self, Middleware},
        types,
        types::transaction,
    },
    substrate::{
        scale,
        subxt::{self, client::OnlineClientT, ext::sp_runtime::traits::Header},
    },
};

use crate::store::sled::SledQueueKey;
use crate::store::{
    BridgeCommand, BridgeKey, EventHashStore, HistoryStore, ProposalStore,
    QueueStore,
};

/// A module for listening on dkg events.
#[doc(hidden)]
pub mod dkg;

/// A module for listening on substrate events.
#[doc(hidden)]
pub mod substrate;

/// A module for listening on evm events.
#[doc(hidden)]
pub mod evm;

/// A module that contains helpers for retry logic.
#[doc(hidden)]
mod retry;

/// A module to handel proposals
#[doc(hidden)]
mod proposal_handler;

/// A watchable contract is a contract used in the [EventWatcher]
pub trait WatchableContract: Send + Sync {
    /// The block number where this contract is deployed.
    fn deployed_at(&self) -> types::U64;

    /// How often this contract should be polled for events.
    fn polling_interval(&self) -> Duration;

    /// How many events to fetch at one request.
    fn max_blocks_per_step(&self) -> types::U64;

    /// The frequency of printing the sync progress.
    fn print_progress_interval(&self) -> Duration;
}

/// A helper type to extract the [`EventHandler`] from the [`EventWatcher`] trait.
pub type EventHandlerFor<W> = Box<
    dyn EventHandler<
            Contract = <W as EventWatcher>::Contract,
            Events = <W as EventWatcher>::Events,
            Store = <W as EventWatcher>::Store,
        > + Send
        + Sync,
>;

/// A trait for watching events from a watchable contract.
/// EventWatcher trait exists for deployments that are smart-contract / EVM based
#[async_trait::async_trait]
pub trait EventWatcher {
    /// A Helper tag used to identify the event watcher during the logs.
    const TAG: &'static str;
    /// The contract that this event watcher is watching.
    type Contract: Deref<Target = contract::Contract<providers::Provider<providers::Http>>>
        + WatchableContract;
    /// The Events that this event watcher is interested in.
    type Events: contract::EthLogDecode + Clone;
    /// The Storage backend that will be used to store the required state for this event watcher
    type Store: HistoryStore + EventHashStore;
    /// Returns a task that should be running in the background
    /// that will watch events
    #[tracing::instrument(
        skip_all,
        fields(
            chain_id = ?client.get_chainid().await,
            address = %contract.address(),
            tag = %Self::TAG,
        ),
    )]
    async fn run(
        &self,
        client: Arc<providers::Provider<providers::Http>>,
        store: Arc<Self::Store>,
        contract: Self::Contract,
        handlers: Vec<EventHandlerFor<Self>>,
        metrics: Arc<metric::Metrics>,
    ) -> crate::Result<()> {
        let backoff = backoff::backoff::Constant::new(Duration::from_secs(1));
        let task = || async {
            let step = contract.max_blocks_per_step();
            // saves the last time we printed sync progress.
            let mut instant = std::time::Instant::now();
            let chain_id = client
                .get_chainid()
                .map_err(Into::into)
                .map_err(backoff::Error::transient)
                .await?;
            // now we start polling for new events.
            loop {
                let block = store.get_last_block_number(
                    (chain_id, contract.address()),
                    contract.deployed_at(),
                )?;
                let current_block_number = client
                    .get_block_number()
                    .map_err(Into::into)
                    .map_err(backoff::Error::transient)
                    .await?;
                tracing::trace!(
                    "Latest block number: #{}",
                    current_block_number
                );
                let dest_block = cmp::min(block + step, current_block_number);
                // check if we are now on the latest block.
                let should_cooldown = dest_block == current_block_number;
                tracing::trace!("Reading from #{} to #{}", block, dest_block);
                // Only handle events from found blocks if they are new
                if dest_block != block {
                    let events_filter = contract
                        .event_with_filter::<Self::Events>(Default::default())
                        .from_block(block + 1)
                        .to_block(dest_block);
                    let found_events = events_filter
                        .query_with_meta()
                        .map_err(Into::into)
                        .map_err(backoff::Error::transient)
                        .await?;

                    tracing::trace!("Found #{} events", found_events.len());

                    for (event, log) in found_events {
                        // wraps each handler future in a retry logic, that will retry the handler
                        // if it fails, up to `MAX_RETRY_COUNT`, after this it will ignore that event for
                        // that specific handler.
                        const MAX_RETRY_COUNT: usize = 5;
                        let tasks = handlers.iter().map(|handler| {
                            // a constant backoff with maximum retry count is used here.
                            let backoff = retry::ConstantWithMaxRetryCount::new(
                                Duration::from_millis(100),
                                MAX_RETRY_COUNT,
                            );
                            handler.handle_event_with_retry(
                                store.clone(),
                                &contract,
                                (event.clone(), log.clone()),
                                backoff,
                                metrics.clone(),
                            )
                        });
                        let result = futures::future::join_all(tasks).await;
                        // this event will be marked as handled if at least one handler succeeded.
                        // this because, for the failed events, we arleady tried to handle them
                        // many times (at this point), and there is no point in trying again.
                        let mark_as_handled = result.iter().any(|r| r.is_ok());
                        // also, for all the failed event handlers, we should print what went
                        // wrong.
                        result.iter().for_each(|r| {
                            if let Err(e) = r {
                                tracing::error!("{}", e);
                            }
                        });
                        if mark_as_handled {
                            store.set_last_block_number(
                                (chain_id, contract.address()),
                                log.block_number,
                            )?;
                            tracing::trace!(
                                "event handled successfully. at #{}",
                                log.block_number
                            );
                        } else {
                            tracing::error!("Error while handling event, all handlers failed.");
                            tracing::warn!("Restarting event watcher ...");
                            // this a transient error, so we will retry again.
                            return Err(backoff::Error::transient(
                                crate::Error::ForceRestart,
                            ));
                        }
                    }
                    // move forward.
                    store.set_last_block_number(
                        (chain_id, contract.address()),
                        dest_block,
                    )?;
                    tracing::trace!("Last saved block number: #{}", dest_block);
                }
                tracing::trace!("Polled from #{} to #{}", block, dest_block);
                if should_cooldown {
                    let duration = contract.polling_interval();
                    tracing::trace!(
                        "Cooldown a bit for {}ms",
                        duration.as_millis()
                    );
                    tokio::time::sleep(duration).await;
                }

                // only print the progress if 7 seconds (by default) is passed.
                if contract.print_progress_interval()
                    != Duration::from_millis(0)
                    && instant.elapsed() > contract.print_progress_interval()
                {
                    // calculate sync progress.
                    let total = current_block_number.as_u64() as f64;
                    let current_value = dest_block.as_u64() as f64;
                    let diff = total - current_value;
                    let percentage = (diff / current_value) * 100.0;
                    // should be always less that 100.
                    // and this would be our current progress.
                    let sync_progress = 100.0 - percentage;
                    tracing::info!(
                        "🔄 #{} of #{} ({:.4}%)",
                        dest_block,
                        current_block_number,
                        sync_progress
                    );
                    tracing::event!(
                        target: crate::probe::TARGET,
                        tracing::Level::TRACE,
                        kind = %crate::probe::Kind::Sync,
                        %block,
                        %dest_block,
                        %sync_progress,
                    );
                    instant = std::time::Instant::now();
                }
            }
        };
        backoff::future::retry(backoff, task).await?;
        Ok(())
    }
}

/// A trait that defines a handler for a specific set of event types.
///
/// The handlers are implemented separately from the watchers, so that we can have
/// one event watcher and many event handlers that will run in parallel.
#[async_trait::async_trait]
pub trait EventHandler {
    /// The Type of contract this handler is for, Must be the same as the contract type in the
    /// watcher.
    type Contract: Deref<Target = contract::Contract<providers::Provider<providers::Http>>>
        + WatchableContract;
    /// The type of event this handler is for.
    type Events: contract::EthLogDecode + Clone;
    /// The storage backend that this handler will use.
    type Store: HistoryStore + EventHashStore;

    /// a method to be called with the event information,
    /// it is up to the handler to decide what to do with the event.
    ///
    /// If this method returned an error, the handler will be considered as failed and will
    /// be discarded. to have a retry mechanism, use the [`EventHandlerWithRetry::handle_event_with_retry`] method
    /// which does exactly what it says.
    ///
    /// If this method returns Ok(true), the event will be marked as handled.
    async fn handle_event(
        &self,
        store: Arc<Self::Store>,
        contract: &Self::Contract,
        (event, log): (Self::Events, contract::LogMeta),
        metrics: Arc<metric::Metrics>,
    ) -> crate::Result<()>;
}

/// An Auxiliary trait to handle events with retry logic.
///
/// this trait is automatically implemented for all the event handlers.
#[async_trait::async_trait]
pub trait EventHandlerWithRetry: EventHandler {
    /// A method to be called with the event information,
    /// it is up to the handler to decide what to do with the event.
    ///
    /// If this method returned an error, the handler will be considered as failed and will
    /// be retried again, depends on the retry strategy. if you do not care about the retry
    /// strategy, use the [`EventHandler::handle_event`] method instead.
    ///
    /// If this method returns Ok(true), the event will be marked as handled.
    ///
    /// **Note**: this method is automatically implemented for all the event handlers.
    async fn handle_event_with_retry(
        &self,
        store: Arc<Self::Store>,
        contract: &Self::Contract,
        (event, log): (Self::Events, contract::LogMeta),
        backoff: impl backoff::backoff::Backoff + Send + Sync + 'static,
        metrics: Arc<metric::Metrics>,
    ) -> crate::Result<()> {
        let wrapped_task = || {
            self.handle_event(
                store.clone(),
                contract,
                (event.clone(), log.clone()),
                metrics.clone(),
            )
            .map_err(backoff::Error::transient)
        };
        backoff::future::retry(backoff, wrapped_task).await?;
        Ok(())
    }
}

impl<T> EventHandlerWithRetry for T where T: EventHandler + ?Sized {}

/// A Bridge Watcher is a trait for Bridge contracts that not specific for watching events from that contract,
/// instead it watches for commands sent from other event watchers or services, it helps decouple the event watchers
/// from the actual action that should be taken depending on the event.
#[async_trait::async_trait]
pub trait BridgeWatcher: EventWatcher
where
    Self::Store: ProposalStore<Proposal = ()>
        + QueueStore<transaction::eip2718::TypedTransaction, Key = SledQueueKey>
        + QueueStore<BridgeCommand, Key = SledQueueKey>,
{
    /// A method to be called with the [`BridgeCommand`] information to
    /// be executed by the Bridge command handler.
    ///
    /// If this method returned an error, the handler will be considered as failed and will
    /// be retry again, depends on the retry strategy.
    async fn handle_cmd(
        &self,
        store: Arc<Self::Store>,
        contract: &Self::Contract,
        cmd: BridgeCommand,
    ) -> crate::Result<()>;

    /// Returns a task that should be running in the background
    /// that will watch for all commands
    #[tracing::instrument(
        skip_all,
        fields(
            chain_id = ?client.get_chainid().await,
            address = %contract.address(),
            tag = %Self::TAG,
        ),
    )]
    async fn run(
        &self,
        client: Arc<providers::Provider<providers::Http>>,
        store: Arc<Self::Store>,
        contract: Self::Contract,
        metrics: Arc<metric::Metrics>,
    ) -> crate::Result<()> {
        let backoff = backoff::backoff::Constant::new(Duration::from_secs(1));
        let task = || async {
            let my_chain_id = client
                .get_chainid()
                .map_err(Into::into)
                .map_err(backoff::Error::transient)
                .await?;
            let bridge_key = BridgeKey::new(my_chain_id);
            let key = SledQueueKey::from_bridge_key(bridge_key);
            loop {
                let result = match store.dequeue_item(key)? {
                    Some(cmd) => {
                        self.handle_cmd(store.clone(), &contract, cmd).await
                    }
                    None => {
                        // yeild back to the runtime, to allow for other tasks
                        // to make progress, instead of this busy loop.
                        tokio::task::yield_now().await;
                        // the small sleep here just in case the runtime decides to
                        // run this task again immediately.
                        tokio::time::sleep(Duration::from_millis(10)).await;
                        continue;
                    }
                };
                match result {
                    Ok(_) => {
                        tracing::debug!(?key, "Handled command successfully");
                        continue;
                    }
                    Err(e) => {
                        tracing::error!("Error while handle_cmd {}", e);
                        // this a transient error, so we will retry again.
                        tracing::warn!("Restarting bridge event watcher ...");
                        // metric for when the bridge watcher enters back off
                        metrics.bridge_watcher_back_off_metric.inc();
                        return Err(backoff::Error::transient(e));
                    }
                }
            }
        };
        backoff::future::retry(backoff, task).await?;
        Ok(())
    }
}

/// Type alias for Substrate block number.
pub type BlockNumberOf<T> =
    <<T as SubstrateEventWatcher>::RuntimeConfig as subxt::Config>::BlockNumber;

/// Represents a Substrate event watcher.
#[async_trait::async_trait]
pub trait SubstrateEventWatcher {
    /// A helper unique tag to help identify the event watcher in the tracing logs.
    const TAG: &'static str;
    /// The Config of this Runtime [`subxt::PolkadotConfig`, `subxt::SubstrateConfig`]
    type RuntimeConfig: subxt::Config + Send + Sync + 'static;
    /// The Runtime Client that can be used to perform API calls.
    type Client: OnlineClientT<Self::RuntimeConfig> + Send + Sync;
    /// All types of events that are supported by this Runtime.
    /// Usually it will be [`my_runtime::api::Event`] which is an enum of all events.
    type Event: scale::Decode + Send + Sync + 'static;
    /// The kind of event that this watcher is watching.
    type FilteredEvent: subxt::events::StaticEvent + Send + Sync + 'static;
    /// The Storage backend, used by the event watcher to store its state.
    type Store: HistoryStore;

    /// A method to be called with the event information,
    /// it is up to the handler to decide what to do with the event.
    /// If this method returned an error, the handler will be considered as failed and will
    /// be retried again, depends on the retry strategy.
    async fn handle_event(
        &self,
        store: Arc<Self::Store>,
        client: Arc<Self::Client>,
        (event, block_number): (Self::FilteredEvent, BlockNumberOf<Self>),
        metrics: Arc<metric::Metrics>,
    ) -> crate::Result<()>;

    /// Returns a task that should be running in the background
    /// that will watch events
    #[tracing::instrument(
        skip_all,
        fields(
            node = %node_name,
            chain_id = %chain_id,
            tag = %Self::TAG
        )
    )]
    async fn run(
        &self,
        node_name: String,
        chain_id: U256,
        client: Arc<Self::Client>,
        store: Arc<Self::Store>,
        metrics: Arc<metric::Metrics>,
    ) -> crate::Result<()> {
        let backoff = backoff::backoff::Constant::new(Duration::from_secs(1));

        let task = || async {
            let mut instant = std::time::Instant::now();
            let step = U64::from(1u64);
            let rpc = client.rpc();
            loop {
                // now we start polling for new events.
                // get the latest seen block number.
                let block = store
                    .get_last_block_number(
                        (node_name.clone(), chain_id),
                        1u64.into(),
                    )
                    .map_err(Into::into)
                    .map_err(backoff::Error::transient)?;
                let latest_head = rpc
                    .finalized_head()
                    .map_err(Into::into)
                    .map_err(backoff::Error::transient)
                    .await?;
                let maybe_latest_header = rpc
                    .header(Some(latest_head))
                    .map_err(Into::into)
                    .map_err(backoff::Error::transient)
                    .await?;
                let latest_header = if let Some(header) = maybe_latest_header {
                    header
                } else {
                    tracing::warn!("No latest header found");
                    continue;
                };
                let current_block_number_bytes =
                    scale::Encode::encode(&latest_header.number());
                let current_block_number: u32 =
                    scale::Decode::decode(&mut &current_block_number_bytes[..])
                        .map_err(Into::into)
                        .map_err(backoff::Error::transient)?;
                let current_block_number = U64::from(current_block_number);
                tracing::trace!(
                    "Latest block number: #{}",
                    current_block_number
                );
                let dest_block = cmp::min(block + step, current_block_number);
                // check if we are now on the latest block.
                let should_cooldown = dest_block == current_block_number;
                tracing::trace!("Reading from #{} to #{}", block, dest_block);
                // Only handle events from found blocks if they are new
                if dest_block != block {
                    // we need to query the node for the events that happened in the
                    // range [block, dest_block].
                    // so first we get the hash of the block we want to start from.
                    let maybe_from = rpc
                        .block_hash(Some(block.as_u32().into()))
                        .map_err(Into::into)
                        .map_err(backoff::Error::transient)
                        .await?;
                    let from = maybe_from.unwrap_or(latest_head);
                    tracing::trace!(?from, "Querying events");
                    let events = client
                        .events()
                        .at(Some(from))
                        .map_err(Into::into)
                        .map_err(backoff::Error::transient)
                        .await?;

                    let found_events = events
                        .find::<Self::FilteredEvent>()
                        .flatten()
                        .map(|e| (from, e))
                        .collect::<Vec<_>>();
                    tracing::trace!("Found #{} events", found_events.len());

                    for (block_hash, event) in found_events {
                        let maybe_header = rpc
                            .header(Some(block_hash))
                            .map_err(Into::into)
                            .map_err(backoff::Error::transient)
                            .await?;
                        let header = if let Some(header) = maybe_header {
                            header
                        } else {
                            tracing::warn!(
                                "No header found for block #{:?}",
                                block_hash
                            );
                            continue;
                        };
                        let block_number = *header.number();
                        let result = self
                            .handle_event(
                                store.clone(),
                                client.clone(),
                                (event, block_number),
                                metrics.clone(),
                            )
                            .await;
                        match result {
                            Ok(_) => {
                                let current_block_number_bytes =
                                    scale::Encode::encode(&block_number);
                                let current_block_number: u32 =
                                    scale::Decode::decode(
                                        &mut &current_block_number_bytes[..],
                                    )
                                    .map_err(Into::into)
                                    .map_err(backoff::Error::transient)?;
                                let current_block_number =
                                    U64::from(current_block_number);
                                store.set_last_block_number(
                                    (node_name.clone(), chain_id),
                                    current_block_number,
                                )?;
                                tracing::trace!(
                                    "event handled successfully. at #{}",
                                    current_block_number
                                );
                            }
                            Err(e) => {
                                tracing::error!(
                                    "Error while handling event: {}",
                                    e
                                );
                                tracing::warn!("Restarting event watcher ...");
                                // this a transient error, so we will retry again.
                                return Err(backoff::Error::transient(e));
                            }
                        }
                    }
                    // move forward.
                    store.set_last_block_number(
                        (node_name.clone(), chain_id),
                        dest_block,
                    )?;
                    tracing::trace!("Last saved block number: #{}", dest_block);
                }
                tracing::trace!("Polled from #{} to #{}", block, dest_block);
                if should_cooldown {
                    let duration = Duration::from_secs(6);
                    tracing::trace!(
                        "Cooldown a bit for {}ms",
                        duration.as_millis()
                    );
                    tokio::time::sleep(duration).await;
                }
                // only print the progress if 7 seconds (by default) is passed.
                if instant.elapsed() > Duration::from_secs(7) {
                    // calculate sync progress.
                    let total = current_block_number.as_u64() as f64;
                    let current_value = dest_block.as_u64() as f64;
                    let diff = total - current_value;
                    let percentage = (diff / current_value) * 100.0;
                    // should be always less that 100.
                    // and this would be our current progress.
                    let sync_progress = 100.0 - percentage;
                    tracing::info!(
                        "🔄 #{} of #{} ({:.4}%)",
                        dest_block,
                        current_block_number,
                        sync_progress
                    );
                    instant = std::time::Instant::now();
                }
            }
        };
        backoff::future::retry(backoff, task).await?;
        Ok(())
    }
}

// A Substrate Bridge Watcher is a trait for Signature Bridge Pallet that is not specific for watching events from that pallet,
/// instead it watches for commands sent from other event watchers or services, it helps decouple the event watchers
/// from the actual action that should be taken depending on the event.
#[async_trait::async_trait]
pub trait SubstrateBridgeWatcher: SubstrateEventWatcher
where
    Self::Store: ProposalStore<Proposal = ()>
        + QueueStore<BridgeCommand, Key = SledQueueKey>,
{
    /// A method that is called when a command is received that needs to be
    /// handled and executed.
    async fn handle_cmd(
        &self,
        chain_id: U256,
        store: Arc<Self::Store>,
        client: Arc<Self::Client>,
        cmd: BridgeCommand,
    ) -> crate::Result<()>;

    /// Returns a task that should be running in the background
    /// that will watch events
    #[tracing::instrument(
        skip_all,
        fields(
            chain_id = %chain_id,
            tag = %Self::TAG
        )
    )]
    async fn run(
        &self,
        chain_id: U256,
        client: Arc<Self::Client>,
        store: Arc<Self::Store>,
    ) -> crate::Result<()> {
        let backoff = backoff::backoff::Constant::new(Duration::from_secs(1));

        let task = || async {
            let my_chain_id =
                webb_proposals::TypedChainId::Substrate(chain_id.as_u32());
            let bridge_key = BridgeKey::new(my_chain_id);
            let key = SledQueueKey::from_bridge_key(bridge_key);
            loop {
                let result = match store.dequeue_item(key)? {
                    Some(cmd) => {
                        self.handle_cmd(
                            chain_id,
                            store.clone(),
                            client.clone(),
                            cmd,
                        )
                        .await
                    }
                    None => {
                        // yeild back to the runtime, to allow for other tasks
                        // to make progress, instead of this busy loop.
                        tokio::task::yield_now().await;
                        // the small sleep here just in case the runtime decides to
                        // run this task again immediately.
                        tokio::time::sleep(Duration::from_millis(10)).await;
                        continue;
                    }
                };

                match result {
                    Ok(_) => {
                        tracing::debug!(?key, "Handled command successfully");
                        continue;
                    }
                    Err(e) => {
                        tracing::error!("Error while handle_cmd {}", e);
                        // this a transient error, so we will retry again.
                        tracing::warn!("Restarting bridge event watcher ...");
                        return Err(backoff::Error::transient(e));
                    }
                }
            }
        };
        backoff::future::retry(backoff, task).await?;
        Ok(())
    }
}

#[cfg(test)]
mod tests {
    use std::sync::Arc;

<<<<<<< HEAD
    use crate::config::WebbRelayerConfig;
    use crate::context::RelayerContext;
=======
    use crate::store::sled::SledStore;
>>>>>>> 50974d84
    use webb::substrate::dkg_runtime;
    use webb::substrate::dkg_runtime::api::system;
    use webb::substrate::subxt::{OnlineClient, PolkadotConfig};

    use super::*;

    #[derive(Debug, Clone, Default)]
    struct RemarkedEventWatcher;

    #[async_trait::async_trait]
    impl SubstrateEventWatcher for RemarkedEventWatcher {
        const TAG: &'static str = "Remarked Event Watcher";

        type RuntimeConfig = subxt::PolkadotConfig;

        type Client = OnlineClient<Self::RuntimeConfig>;

        type Event = dkg_runtime::api::Event;
        type FilteredEvent = system::events::Remarked;

        type Store = SledStore;

        async fn handle_event(
            &self,
            _store: Arc<Self::Store>,
            _client: Arc<Self::Client>,
            (event, block_number): (Self::FilteredEvent, BlockNumberOf<Self>),
            _metrics: Arc<metric::Metrics>,
        ) -> crate::Result<()> {
            tracing::debug!(
                "Received `Remarked` Event: {:?} at block number: #{}",
                event,
                block_number
            );
            Ok(())
        }
    }

    #[tokio::test]
    #[tracing_test::traced_test]
    #[ignore = "need to be run manually"]
    async fn substrate_event_watcher_should_work() -> crate::Result<()> {
        let node_name = String::from("test-node");
        let chain_id = U256::from(5u32);
        let store = Arc::new(SledStore::temporary()?);
        let client = OnlineClient::<PolkadotConfig>::new().await?;
        let watcher = RemarkedEventWatcher::default();
<<<<<<< HEAD
        let config = WebbRelayerConfig::default();
        let ctx = RelayerContext::new(config);
        let metrics = ctx.metrics.clone();
        watcher
            .run(node_name, chain_id, client, store, metrics)
=======
        watcher
            .run(node_name, chain_id, client.into(), store)
>>>>>>> 50974d84
            .await?;
        Ok(())
    }
}<|MERGE_RESOLUTION|>--- conflicted
+++ resolved
@@ -30,11 +30,8 @@
 use std::sync::Arc;
 use std::time::Duration;
 
-<<<<<<< HEAD
+use webb::substrate::subxt::client::OfflineClientT;
 use crate::metric;
-=======
-use webb::substrate::subxt::client::OfflineClientT;
->>>>>>> 50974d84
 use webb::{
     evm::ethers::{
         contract,
@@ -737,12 +734,9 @@
 mod tests {
     use std::sync::Arc;
 
-<<<<<<< HEAD
+    use crate::store::sled::SledStore;
     use crate::config::WebbRelayerConfig;
     use crate::context::RelayerContext;
-=======
-    use crate::store::sled::SledStore;
->>>>>>> 50974d84
     use webb::substrate::dkg_runtime;
     use webb::substrate::dkg_runtime::api::system;
     use webb::substrate::subxt::{OnlineClient, PolkadotConfig};
@@ -790,16 +784,13 @@
         let store = Arc::new(SledStore::temporary()?);
         let client = OnlineClient::<PolkadotConfig>::new().await?;
         let watcher = RemarkedEventWatcher::default();
-<<<<<<< HEAD
         let config = WebbRelayerConfig::default();
         let ctx = RelayerContext::new(config);
         let metrics = ctx.metrics.clone();
         watcher
-            .run(node_name, chain_id, client, store, metrics)
-=======
-        watcher
-            .run(node_name, chain_id, client.into(), store)
->>>>>>> 50974d84
+            
+            .run(node_name, chain_id, client.into(), store, metrics)
+            
             .await?;
         Ok(())
     }
