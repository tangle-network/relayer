// Copyright 2022 Webb Technologies Inc.
//
// Licensed under the Apache License, Version 2.0 (the "License");
// you may not use this file except in compliance with the License.
// You may obtain a copy of the License at
//
// http://www.apache.org/licenses/LICENSE-2.0
//
// Unless required by applicable law or agreed to in writing, software
// distributed under the License is distributed on an "AS IS" BASIS,
// WITHOUT WARRANTIES OR CONDITIONS OF ANY KIND, either express or implied.
// See the License for the specific language governing permissions and
// limitations under the License.
//
#![warn(missing_docs)]
//! # Relayer Events Watcher Module 🕸️
//!
//! A module that listens for events on a given chain.
//!
//! ## Overview
//!
//! Event watcher traits handle the syncing and listening of events for a given network.
//! The event watcher calls into a storage for handling of important state. The run implementation
//! of an event watcher polls for blocks. Implementations of the event watcher trait define an
//! action to take when the specified event is found in a block at the `handle_event` api.
use ethereum_types::{U256, U64};
use futures::prelude::*;
use std::cmp;
use std::ops::Deref;
use std::sync::Arc;
use std::time::Duration;

use crate::metric;
use webb::substrate::subxt::client::OfflineClientT;
use webb::{
    evm::ethers::{
        contract,
        providers::{self, Middleware},
        types,
        types::transaction,
    },
    substrate::{
        scale,
        subxt::{self, client::OnlineClientT, ext::sp_runtime::traits::Header},
    },
};

use webb_relayer_store::sled::SledQueueKey;
use webb_relayer_store::{
    BridgeCommand, BridgeKey, EventHashStore, HistoryStore, ProposalStore,
    QueueStore,
};

/// A module for listening on dkg events.
#[doc(hidden)]
pub mod dkg;

/// A module for listening on substrate events.
#[doc(hidden)]
pub mod substrate;

/// A module for listening on evm events.
#[doc(hidden)]
pub mod evm;

/// A module to handel proposals
#[doc(hidden)]
mod proposal_handler;

use webb_relayer_utils::retry;

/// A watchable contract is a contract used in the [EventWatcher]
pub trait WatchableContract: Send + Sync {
    /// The block number where this contract is deployed.
    fn deployed_at(&self) -> types::U64;

    /// How often this contract should be polled for events.
    fn polling_interval(&self) -> Duration;

    /// How many events to fetch at one request.
    fn max_blocks_per_step(&self) -> types::U64;

    /// The frequency of printing the sync progress.
    fn print_progress_interval(&self) -> Duration;
}

/// A helper type to extract the [`EventHandler`] from the [`EventWatcher`] trait.
pub type EventHandlerFor<W> = Box<
    dyn EventHandler<
            Contract = <W as EventWatcher>::Contract,
            Events = <W as EventWatcher>::Events,
            Store = <W as EventWatcher>::Store,
        > + Send
        + Sync,
>;

/// A trait for watching events from a watchable contract.
/// EventWatcher trait exists for deployments that are smart-contract / EVM based
#[async_trait::async_trait]
pub trait EventWatcher {
    /// A Helper tag used to identify the event watcher during the logs.
    const TAG: &'static str;
    /// The contract that this event watcher is watching.
    type Contract: Deref<Target = contract::Contract<providers::Provider<providers::Http>>>
        + WatchableContract;
    /// The Events that this event watcher is interested in.
    type Events: contract::EthLogDecode + Clone;
    /// The Storage backend that will be used to store the required state for this event watcher
    type Store: HistoryStore + EventHashStore;
    /// Returns a task that should be running in the background
    /// that will watch events
    #[tracing::instrument(
        skip_all,
        fields(
            chain_id = ?client.get_chainid().await,
            address = %contract.address(),
            tag = %Self::TAG,
        ),
    )]
    async fn run(
        &self,
        client: Arc<providers::Provider<providers::Http>>,
        store: Arc<Self::Store>,
        contract: Self::Contract,
        handlers: Vec<EventHandlerFor<Self>>,
        metrics: Arc<metric::Metrics>,
    ) -> crate::Result<()> {
        let backoff = backoff::backoff::Constant::new(Duration::from_secs(1));
        let task = || async {
            let step = contract.max_blocks_per_step();
            // saves the last time we printed sync progress.
            let mut instant = std::time::Instant::now();
            let chain_id = client
                .get_chainid()
                .map_err(Into::into)
                .map_err(backoff::Error::transient)
                .await?;
            // now we start polling for new events.
            loop {
                let block = store.get_last_block_number(
                    (chain_id, contract.address()),
                    contract.deployed_at(),
                )?;
                let current_block_number = client
                    .get_block_number()
                    .map_err(Into::into)
                    .map_err(backoff::Error::transient)
                    .await?;
                tracing::trace!(
                    "Latest block number: #{}",
                    current_block_number
                );
                let dest_block = cmp::min(block + step, current_block_number);
                // check if we are now on the latest block.
                let should_cooldown = dest_block == current_block_number;
                tracing::trace!("Reading from #{} to #{}", block, dest_block);
                // Only handle events from found blocks if they are new
                if dest_block != block {
                    let events_filter = contract
                        .event_with_filter::<Self::Events>(Default::default())
                        .from_block(block + 1)
                        .to_block(dest_block);
                    let found_events = events_filter
                        .query_with_meta()
                        .map_err(Into::into)
                        .map_err(backoff::Error::transient)
                        .await?;

                    tracing::trace!("Found #{} events", found_events.len());

                    for (event, log) in found_events {
                        // wraps each handler future in a retry logic, that will retry the handler
                        // if it fails, up to `MAX_RETRY_COUNT`, after this it will ignore that event for
                        // that specific handler.
                        const MAX_RETRY_COUNT: usize = 5;
                        let tasks = handlers.iter().map(|handler| {
                            // a constant backoff with maximum retry count is used here.
                            let backoff = retry::ConstantWithMaxRetryCount::new(
                                Duration::from_millis(100),
                                MAX_RETRY_COUNT,
                            );
                            handler.handle_event_with_retry(
                                store.clone(),
                                &contract,
                                (event.clone(), log.clone()),
                                backoff,
                                metrics.clone(),
                            )
                        });
                        let result = futures::future::join_all(tasks).await;
                        // this event will be marked as handled if at least one handler succeeded.
                        // this because, for the failed events, we arleady tried to handle them
                        // many times (at this point), and there is no point in trying again.
                        let mark_as_handled = result.iter().any(|r| r.is_ok());
                        // also, for all the failed event handlers, we should print what went
                        // wrong.
                        result.iter().for_each(|r| {
                            if let Err(e) = r {
                                tracing::error!("{}", e);
                            }
                        });
                        if mark_as_handled {
                            store.set_last_block_number(
                                (chain_id, contract.address()),
                                log.block_number,
                            )?;
                            tracing::trace!(
                                "event handled successfully. at #{}",
                                log.block_number
                            );
                        } else {
                            tracing::error!("Error while handling event, all handlers failed.");
                            tracing::warn!("Restarting event watcher ...");
                            // this a transient error, so we will retry again.
                            return Err(backoff::Error::transient(
                                crate::Error::ForceRestart,
                            ));
                        }
                    }
                    // move forward.
                    store.set_last_block_number(
                        (chain_id, contract.address()),
                        dest_block,
                    )?;
                    tracing::trace!("Last saved block number: #{}", dest_block);
                }
                tracing::trace!("Polled from #{} to #{}", block, dest_block);
                if should_cooldown {
                    let duration = contract.polling_interval();
                    tracing::trace!(
                        "Cooldown a bit for {}ms",
                        duration.as_millis()
                    );
                    tokio::time::sleep(duration).await;
                }

                // only print the progress if 7 seconds (by default) is passed.
                if contract.print_progress_interval()
                    != Duration::from_millis(0)
                    && instant.elapsed() > contract.print_progress_interval()
                {
                    // calculate sync progress.
                    let total = current_block_number.as_u64() as f64;
                    let current_value = dest_block.as_u64() as f64;
                    let diff = total - current_value;
                    let percentage = (diff / current_value) * 100.0;
                    // should be always less that 100.
                    // and this would be our current progress.
                    let sync_progress = 100.0 - percentage;
                    tracing::info!(
                        "🔄 #{} of #{} ({:.4}%)",
                        dest_block,
                        current_block_number,
                        sync_progress
                    );
                    tracing::event!(
                        target: crate::probe::TARGET,
                        tracing::Level::TRACE,
                        kind = %crate::probe::Kind::Sync,
                        %block,
                        %dest_block,
                        %sync_progress,
                    );
                    instant = std::time::Instant::now();
                }
            }
        };
        backoff::future::retry(backoff, task).await?;
        Ok(())
    }
}

/// A trait that defines a handler for a specific set of event types.
///
/// The handlers are implemented separately from the watchers, so that we can have
/// one event watcher and many event handlers that will run in parallel.
#[async_trait::async_trait]
pub trait EventHandler {
    /// The Type of contract this handler is for, Must be the same as the contract type in the
    /// watcher.
    type Contract: Deref<Target = contract::Contract<providers::Provider<providers::Http>>>
        + WatchableContract;
    /// The type of event this handler is for.
    type Events: contract::EthLogDecode + Clone;
    /// The storage backend that this handler will use.
    type Store: HistoryStore + EventHashStore;

    /// a method to be called with the event information,
    /// it is up to the handler to decide what to do with the event.
    ///
    /// If this method returned an error, the handler will be considered as failed and will
    /// be discarded. to have a retry mechanism, use the [`EventHandlerWithRetry::handle_event_with_retry`] method
    /// which does exactly what it says.
    ///
    /// If this method returns Ok(true), the event will be marked as handled.
    async fn handle_event(
        &self,
        store: Arc<Self::Store>,
        contract: &Self::Contract,
        (event, log): (Self::Events, contract::LogMeta),
        metrics: Arc<metric::Metrics>,
    ) -> crate::Result<()>;
}

/// An Auxiliary trait to handle events with retry logic.
///
/// this trait is automatically implemented for all the event handlers.
#[async_trait::async_trait]
pub trait EventHandlerWithRetry: EventHandler {
    /// A method to be called with the event information,
    /// it is up to the handler to decide what to do with the event.
    ///
    /// If this method returned an error, the handler will be considered as failed and will
    /// be retried again, depends on the retry strategy. if you do not care about the retry
    /// strategy, use the [`EventHandler::handle_event`] method instead.
    ///
    /// If this method returns Ok(true), the event will be marked as handled.
    ///
    /// **Note**: this method is automatically implemented for all the event handlers.
    async fn handle_event_with_retry(
        &self,
        store: Arc<Self::Store>,
        contract: &Self::Contract,
        (event, log): (Self::Events, contract::LogMeta),
        backoff: impl backoff::backoff::Backoff + Send + Sync + 'static,
        metrics: Arc<metric::Metrics>,
    ) -> crate::Result<()> {
        let wrapped_task = || {
            self.handle_event(
                store.clone(),
                contract,
                (event.clone(), log.clone()),
                metrics.clone(),
            )
            .map_err(backoff::Error::transient)
        };
        backoff::future::retry(backoff, wrapped_task).await?;
        Ok(())
    }
}

impl<T> EventHandlerWithRetry for T where T: EventHandler + ?Sized {}

/// A Bridge Watcher is a trait for Bridge contracts that not specific for watching events from that contract,
/// instead it watches for commands sent from other event watchers or services, it helps decouple the event watchers
/// from the actual action that should be taken depending on the event.
#[async_trait::async_trait]
pub trait BridgeWatcher: EventWatcher
where
    Self::Store: ProposalStore<Proposal = ()>
        + QueueStore<transaction::eip2718::TypedTransaction, Key = SledQueueKey>
        + QueueStore<BridgeCommand, Key = SledQueueKey>,
{
    /// A method to be called with the [`BridgeCommand`] information to
    /// be executed by the Bridge command handler.
    ///
    /// If this method returned an error, the handler will be considered as failed and will
    /// be retry again, depends on the retry strategy.
    async fn handle_cmd(
        &self,
        store: Arc<Self::Store>,
        contract: &Self::Contract,
        cmd: BridgeCommand,
    ) -> crate::Result<()>;

    /// Returns a task that should be running in the background
    /// that will watch for all commands
    #[tracing::instrument(
        skip_all,
        fields(
            chain_id = ?client.get_chainid().await,
            address = %contract.address(),
            tag = %Self::TAG,
        ),
    )]
    async fn run(
        &self,
        client: Arc<providers::Provider<providers::Http>>,
        store: Arc<Self::Store>,
        contract: Self::Contract,
        metrics: Arc<metric::Metrics>,
    ) -> crate::Result<()> {
        let backoff = backoff::backoff::Constant::new(Duration::from_secs(1));
        let task = || async {
            let my_chain_id = client
                .get_chainid()
                .map_err(Into::into)
                .map_err(backoff::Error::transient)
                .await?;
            let bridge_key = BridgeKey::new(my_chain_id);
            let key = SledQueueKey::from_bridge_key(bridge_key);
            loop {
                let result = match store.dequeue_item(key)? {
                    Some(cmd) => {
                        self.handle_cmd(store.clone(), &contract, cmd).await
                    }
                    None => {
                        // yeild back to the runtime, to allow for other tasks
                        // to make progress, instead of this busy loop.
                        tokio::task::yield_now().await;
                        // the small sleep here just in case the runtime decides to
                        // run this task again immediately.
                        tokio::time::sleep(Duration::from_millis(10)).await;
                        continue;
                    }
                };
                match result {
                    Ok(_) => {
                        tracing::debug!(?key, "Handled command successfully");
                        continue;
                    }
                    Err(e) => {
                        tracing::error!("Error while handle_cmd {}", e);
                        // this a transient error, so we will retry again.
                        tracing::warn!("Restarting bridge event watcher ...");
                        // metric for when the bridge watcher enters back off
                        metrics.bridge_watcher_back_off_metric.inc();
                        return Err(backoff::Error::transient(e));
                    }
                }
            }
        };
        // Bridge watcher backoff metric
        metrics.bridge_watcher_back_off_metric.inc();
        backoff::future::retry(backoff, task).await?;
        Ok(())
    }
}

/// Type alias for Substrate block number.
pub type BlockNumberOf<T> =
    <<T as SubstrateEventWatcher>::RuntimeConfig as subxt::Config>::BlockNumber;

/// Represents a Substrate event watcher.
#[async_trait::async_trait]
pub trait SubstrateEventWatcher {
    /// A helper unique tag to help identify the event watcher in the tracing logs.
    const TAG: &'static str;
    /// The Config of this Runtime [`subxt::PolkadotConfig`, `subxt::SubstrateConfig`]
    type RuntimeConfig: subxt::Config + Send + Sync + 'static;
    /// The Runtime Client that can be used to perform API calls.
    type Client: OnlineClientT<Self::RuntimeConfig> + Send + Sync;
    /// All types of events that are supported by this Runtime.
    /// Usually it will be [`my_runtime::api::Event`] which is an enum of all events.
    type Event: scale::Decode + Send + Sync + 'static;
    /// The kind of event that this watcher is watching.
    type FilteredEvent: subxt::events::StaticEvent + Send + Sync + 'static;
    /// The Storage backend, used by the event watcher to store its state.
    type Store: HistoryStore;

    /// A method to be called with the event information,
    /// it is up to the handler to decide what to do with the event.
    /// If this method returned an error, the handler will be considered as failed and will
    /// be retried again, depends on the retry strategy.
    async fn handle_event(
        &self,
        store: Arc<Self::Store>,
        client: Arc<Self::Client>,
        (event, block_number): (Self::FilteredEvent, BlockNumberOf<Self>),
        metrics: Arc<metric::Metrics>,
    ) -> crate::Result<()>;

    /// Returns a task that should be running in the background
    /// that will watch events
    #[tracing::instrument(
        skip_all,
        fields(
            node = %node_name,
            chain_id = %chain_id,
            tag = %Self::TAG
        )
    )]
    async fn run(
        &self,
        node_name: String,
        chain_id: U256,
        client: Arc<Self::Client>,
        store: Arc<Self::Store>,
        metrics: Arc<metric::Metrics>,
    ) -> crate::Result<()> {
        let backoff = backoff::backoff::Constant::new(Duration::from_secs(1));

        let task = || async {
            let mut instant = std::time::Instant::now();
            let step = U64::from(1u64);
            let rpc = client.rpc();
            loop {
                // now we start polling for new events.
                // get the latest seen block number.
                let block = store
                    .get_last_block_number(
                        (node_name.clone(), chain_id),
                        1u64.into(),
                    )
                    .map_err(Into::into)
                    .map_err(backoff::Error::transient)?;
                let latest_head = rpc
                    .finalized_head()
                    .map_err(Into::into)
                    .map_err(backoff::Error::transient)
                    .await?;
                let maybe_latest_header = rpc
                    .header(Some(latest_head))
                    .map_err(Into::into)
                    .map_err(backoff::Error::transient)
                    .await?;
                let latest_header = if let Some(header) = maybe_latest_header {
                    header
                } else {
                    tracing::warn!("No latest header found");
                    continue;
                };
                let current_block_number_bytes =
                    scale::Encode::encode(&latest_header.number());
                let current_block_number: u32 =
                    scale::Decode::decode(&mut &current_block_number_bytes[..])
                        .map_err(Into::into)
                        .map_err(backoff::Error::transient)?;
                let current_block_number = U64::from(current_block_number);
                tracing::trace!(
                    "Latest block number: #{}",
                    current_block_number
                );
                let dest_block = cmp::min(block + step, current_block_number);
                // check if we are now on the latest block.
                let should_cooldown = dest_block == current_block_number;
                tracing::trace!("Reading from #{} to #{}", block, dest_block);
                // Only handle events from found blocks if they are new
                if dest_block != block {
                    // we need to query the node for the events that happened in the
                    // range [block, dest_block].
                    // so first we get the hash of the block we want to start from.
                    let maybe_from = rpc
                        .block_hash(Some(block.as_u32().into()))
                        .map_err(Into::into)
                        .map_err(backoff::Error::transient)
                        .await?;
                    let from = maybe_from.unwrap_or(latest_head);
                    tracing::trace!(?from, "Querying events");
                    let events = client
                        .events()
                        .at(Some(from))
                        .map_err(Into::into)
                        .map_err(backoff::Error::transient)
                        .await?;

                    let found_events = events
                        .find::<Self::FilteredEvent>()
                        .flatten()
                        .map(|e| (from, e))
                        .collect::<Vec<_>>();
                    tracing::trace!("Found #{} events", found_events.len());

                    for (block_hash, event) in found_events {
                        let maybe_header = rpc
                            .header(Some(block_hash))
                            .map_err(Into::into)
                            .map_err(backoff::Error::transient)
                            .await?;
                        let header = if let Some(header) = maybe_header {
                            header
                        } else {
                            tracing::warn!(
                                "No header found for block #{:?}",
                                block_hash
                            );
                            continue;
                        };
                        let block_number = *header.number();
                        let result = self
                            .handle_event(
                                store.clone(),
                                client.clone(),
                                (event, block_number),
                                metrics.clone(),
                            )
                            .await;
                        match result {
                            Ok(_) => {
                                let current_block_number_bytes =
                                    scale::Encode::encode(&block_number);
                                let current_block_number: u32 =
                                    scale::Decode::decode(
                                        &mut &current_block_number_bytes[..],
                                    )
                                    .map_err(Into::into)
                                    .map_err(backoff::Error::transient)?;
                                let current_block_number =
                                    U64::from(current_block_number);
                                store.set_last_block_number(
                                    (node_name.clone(), chain_id),
                                    current_block_number,
                                )?;
                                tracing::trace!(
                                    "event handled successfully. at #{}",
                                    current_block_number
                                );
                            }
                            Err(e) => {
                                tracing::error!(
                                    "Error while handling event: {}",
                                    e
                                );
                                tracing::warn!("Restarting event watcher ...");
                                // this a transient error, so we will retry again.
                                return Err(backoff::Error::transient(e));
                            }
                        }
                    }
                    // move forward.
                    store.set_last_block_number(
                        (node_name.clone(), chain_id),
                        dest_block,
                    )?;
                    tracing::trace!("Last saved block number: #{}", dest_block);
                }
                tracing::trace!("Polled from #{} to #{}", block, dest_block);
                if should_cooldown {
                    let duration = Duration::from_secs(6);
                    tracing::trace!(
                        "Cooldown a bit for {}ms",
                        duration.as_millis()
                    );
                    tokio::time::sleep(duration).await;
                }
                // only print the progress if 7 seconds (by default) is passed.
                if instant.elapsed() > Duration::from_secs(7) {
                    // calculate sync progress.
                    let total = current_block_number.as_u64() as f64;
                    let current_value = dest_block.as_u64() as f64;
                    let diff = total - current_value;
                    let percentage = (diff / current_value) * 100.0;
                    // should be always less that 100.
                    // and this would be our current progress.
                    let sync_progress = 100.0 - percentage;
                    tracing::info!(
                        "🔄 #{} of #{} ({:.4}%)",
                        dest_block,
                        current_block_number,
                        sync_progress
                    );
                    instant = std::time::Instant::now();
                }
            }
        };
        // Bridge watcher backoff metric
        metrics.bridge_watcher_back_off_metric.inc();
        backoff::future::retry(backoff, task).await?;
        Ok(())
    }
}

// A Substrate Bridge Watcher is a trait for Signature Bridge Pallet that is not specific for watching events from that pallet,
/// instead it watches for commands sent from other event watchers or services, it helps decouple the event watchers
/// from the actual action that should be taken depending on the event.
#[async_trait::async_trait]
pub trait SubstrateBridgeWatcher: SubstrateEventWatcher
where
    Self::Store: ProposalStore<Proposal = ()>
        + QueueStore<BridgeCommand, Key = SledQueueKey>,
{
    /// A method that is called when a command is received that needs to be
    /// handled and executed.
    async fn handle_cmd(
        &self,
        chain_id: U256,
        store: Arc<Self::Store>,
        client: Arc<Self::Client>,
        cmd: BridgeCommand,
    ) -> crate::Result<()>;

    /// Returns a task that should be running in the background
    /// that will watch events
    #[tracing::instrument(
        skip_all,
        fields(
            chain_id = %chain_id,
            tag = %Self::TAG
        )
    )]
    async fn run(
        &self,
        chain_id: U256,
        client: Arc<Self::Client>,
        store: Arc<Self::Store>,
    ) -> crate::Result<()> {
        let backoff = backoff::backoff::Constant::new(Duration::from_secs(1));

        let task = || async {
            let my_chain_id =
                webb_proposals::TypedChainId::Substrate(chain_id.as_u32());
            let bridge_key = BridgeKey::new(my_chain_id);
            let key = SledQueueKey::from_bridge_key(bridge_key);
            loop {
                let result = match store.dequeue_item(key)? {
                    Some(cmd) => {
                        self.handle_cmd(
                            chain_id,
                            store.clone(),
                            client.clone(),
                            cmd,
                        )
                        .await
                    }
                    None => {
                        // yeild back to the runtime, to allow for other tasks
                        // to make progress, instead of this busy loop.
                        tokio::task::yield_now().await;
                        // the small sleep here just in case the runtime decides to
                        // run this task again immediately.
                        tokio::time::sleep(Duration::from_millis(10)).await;
                        continue;
                    }
                };

                match result {
                    Ok(_) => {
                        tracing::debug!(?key, "Handled command successfully");
                        continue;
                    }
                    Err(e) => {
                        tracing::error!("Error while handle_cmd {}", e);
                        // this a transient error, so we will retry again.
                        tracing::warn!("Restarting bridge event watcher ...");
                        return Err(backoff::Error::transient(e));
                    }
                }
            }
        };
        backoff::future::retry(backoff, task).await?;
        Ok(())
    }
}

#[cfg(test)]
mod tests {
    use std::sync::Arc;

<<<<<<< HEAD
    use crate::config::WebbRelayerConfig;
    use crate::context::RelayerContext;
    use crate::store::sled::SledStore;
=======
>>>>>>> bc02853e
    use webb::substrate::dkg_runtime;
    use webb::substrate::dkg_runtime::api::system;
    use webb::substrate::subxt::{OnlineClient, PolkadotConfig};
    use webb_relayer_store::sled::SledStore;

    use super::*;

    #[derive(Debug, Clone, Default)]
    struct RemarkedEventWatcher;

    #[async_trait::async_trait]
    impl SubstrateEventWatcher for RemarkedEventWatcher {
        const TAG: &'static str = "Remarked Event Watcher";

        type RuntimeConfig = subxt::PolkadotConfig;

        type Client = OnlineClient<Self::RuntimeConfig>;

        type Event = dkg_runtime::api::Event;
        type FilteredEvent = system::events::Remarked;

        type Store = SledStore;

        async fn handle_event(
            &self,
            _store: Arc<Self::Store>,
            _client: Arc<Self::Client>,
            (event, block_number): (Self::FilteredEvent, BlockNumberOf<Self>),
            _metrics: Arc<metric::Metrics>,
        ) -> crate::Result<()> {
            tracing::debug!(
                "Received `Remarked` Event: {:?} at block number: #{}",
                event,
                block_number
            );
            Ok(())
        }
    }

    #[tokio::test]
    #[tracing_test::traced_test]
    #[ignore = "need to be run manually"]
    async fn substrate_event_watcher_should_work() -> crate::Result<()> {
        let node_name = String::from("test-node");
        let chain_id = U256::from(5u32);
        let store = Arc::new(SledStore::temporary()?);
        let client = OnlineClient::<PolkadotConfig>::new().await?;
        let watcher = RemarkedEventWatcher::default();
        let config = WebbRelayerConfig::default();
        let ctx = RelayerContext::new(config);
        let metrics = ctx.metrics.clone();
        watcher
            .run(node_name, chain_id, client.into(), store, metrics)
            .await?;
        Ok(())
    }
}<|MERGE_RESOLUTION|>--- conflicted
+++ resolved
@@ -414,14 +414,14 @@
                         // this a transient error, so we will retry again.
                         tracing::warn!("Restarting bridge event watcher ...");
                         // metric for when the bridge watcher enters back off
-                        metrics.bridge_watcher_back_off_metric.inc();
+                        metrics.bridge_watcher_back_off.inc();
                         return Err(backoff::Error::transient(e));
                     }
                 }
             }
         };
         // Bridge watcher backoff metric
-        metrics.bridge_watcher_back_off_metric.inc();
+        metrics.bridge_watcher_back_off.inc();
         backoff::future::retry(backoff, task).await?;
         Ok(())
     }
@@ -644,7 +644,7 @@
             }
         };
         // Bridge watcher backoff metric
-        metrics.bridge_watcher_back_off_metric.inc();
+        metrics.bridge_watcher_back_off.inc();
         backoff::future::retry(backoff, task).await?;
         Ok(())
     }
@@ -736,12 +736,9 @@
 mod tests {
     use std::sync::Arc;
 
-<<<<<<< HEAD
     use crate::config::WebbRelayerConfig;
     use crate::context::RelayerContext;
     use crate::store::sled::SledStore;
-=======
->>>>>>> bc02853e
     use webb::substrate::dkg_runtime;
     use webb::substrate::dkg_runtime::api::system;
     use webb::substrate::subxt::{OnlineClient, PolkadotConfig};
