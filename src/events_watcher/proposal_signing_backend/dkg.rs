--- conflicted
+++ resolved
@@ -3,12 +3,7 @@
 use webb::substrate::dkg_runtime::api::runtime_types::webb_proposals::nonce::Nonce;
 use webb::substrate::subxt::sp_core::sr25519::Pair as Sr25519Pair;
 use webb::substrate::{dkg_runtime, subxt};
-<<<<<<< HEAD
-use webb_proposals::evm;
-use webb_proposals::substrate;
-=======
 use webb_proposals::evm::AnchorUpdateProposal;
->>>>>>> 1f51f598
 
 type DkgConfig = subxt::DefaultConfig;
 type DkgRuntimeApi = dkg_runtime::api::RuntimeApi<
@@ -209,13 +204,8 @@
             Nonce(leaf_index),
             src_chain_id,
             ResourceId(resource_id.into_bytes()),
-<<<<<<< HEAD
-            proposal.to_bytes(),
-        );
-=======
             proposal.to_bytes().into(),
         )?;
->>>>>>> 1f51f598
         // TODO: here we should have a substrate based tx queue in the background
         // where just send the raw xt bytes and let it handle the work for us.
         // but this here for now.
