use std::convert::TryFrom;
use std::marker::PhantomData;
use std::ops;
use std::sync::Arc;
use std::time::Duration;

use webb::evm::contract::darkwebb::Anchor2Contract;
use webb::evm::contract::darkwebb::Anchor2ContractEvents;
use webb::evm::ethers::prelude::*;
use webb::evm::ethers::providers;
use webb::evm::ethers::types;

use crate::config;
use crate::events_watcher::ProposalData;
use crate::events_watcher::{BridgeCommand, BridgeKey, BridgeRegistry};
use crate::store::sled::SledStore;
use crate::store::LeafCacheStore;

type HttpProvider = providers::Provider<providers::Http>;

pub struct ForLeaves;
pub struct ForBridge;

#[derive(Copy, Clone, Debug)]
pub struct Anchor2Watcher<H>(PhantomData<H>);

impl<H> Anchor2Watcher<H> {
    pub const fn new() -> Anchor2Watcher<H> {
        Self(PhantomData)
    }
}

pub type Anchor2LeavesWatcher = Anchor2Watcher<ForLeaves>;
pub type Anchor2BridgeWatcher = Anchor2Watcher<ForBridge>;

#[derive(Clone, Debug)]
pub struct Anchor2ContractWrapper<M: Middleware> {
    config: config::Anchor2ContractConfig,
    webb_config: config::WebbRelayerConfig,
    contract: Anchor2Contract<M>,
}

impl<M: Middleware> Anchor2ContractWrapper<M> {
    pub fn new(
        config: config::Anchor2ContractConfig,
        webb_config: config::WebbRelayerConfig,
        client: Arc<M>,
    ) -> Self {
        Self {
            contract: Anchor2Contract::new(config.common.address, client),
            config,
            webb_config,
        }
    }
}

impl<M: Middleware> ops::Deref for Anchor2ContractWrapper<M> {
    type Target = Contract<M>;

    fn deref(&self) -> &Self::Target {
        &self.contract
    }
}

impl<M: Middleware> super::WatchableContract for Anchor2ContractWrapper<M> {
    fn deployed_at(&self) -> types::U64 {
        self.config.common.deployed_at.into()
    }

    fn polling_interval(&self) -> Duration {
        Duration::from_millis(self.config.events_watcher.polling_interval)
    }
}

#[async_trait::async_trait]
impl super::EventWatcher for Anchor2Watcher<ForLeaves> {
    type Middleware = HttpProvider;

    type Contract = Anchor2ContractWrapper<Self::Middleware>;

    type Events = Anchor2ContractEvents;

    type Store = SledStore;

<<<<<<< HEAD
    #[tracing::instrument(skip(self, store, wrapper, event))]
    async fn handle_event(
        &self,
        store: Arc<Self::Store>,
        wrapper: &Self::Contract,
        event: Self::Events,
=======
    #[tracing::instrument(skip_all)]
    async fn handle_event(
        &self,
        store: Arc<Self::Store>,
        contract: &Self::Contract,
        (event, _): (Self::Events, LogMeta),
>>>>>>> fe3cf6b0
    ) -> anyhow::Result<()> {
        match event {
            Anchor2ContractEvents::DepositFilter(deposit) => {
                let commitment = deposit.commitment;
                let leaf_index = deposit.leaf_index;
                let value = (leaf_index, H256::from_slice(&commitment));
                store.insert_leaves(wrapper.contract.address(), &[value])?;
                tracing::trace!(
                    "Saved Deposit Event ({}, {})",
                    value.0,
                    value.1
                );
            }
            _ => {
                tracing::warn!("Unhandled event {:?}", event);
            }
        };

        Ok(())
    }
}

#[async_trait::async_trait]
impl super::EventWatcher for Anchor2Watcher<ForBridge> {
    type Middleware = HttpProvider;

    type Contract = Anchor2ContractWrapper<Self::Middleware>;

    type Events = Anchor2ContractEvents;

    type Store = SledStore;

<<<<<<< HEAD
    #[tracing::instrument(skip(self, _store, wrapper))]
    async fn handle_event(
        &self,
        _store: Arc<Self::Store>,
        wrapper: &Self::Contract,
        e: Self::Events,
=======
    #[tracing::instrument(skip_all)]
    async fn handle_event(
        &self,
        _store: Arc<Self::Store>,
        Anchor2ContractWrapper { contract, .. }: &Self::Contract,
        (event, _): (Self::Events, LogMeta),
>>>>>>> fe3cf6b0
    ) -> anyhow::Result<()> {
        use Anchor2ContractEvents::*;
        // only process anchor deposit events.
        let event_data = match e {
            DepositFilter(data) => data,
            _ => return Ok(()),
        };
        let client = wrapper.contract.client();
        let origin_chain_id = client.get_chainid().await?;
        let block_height = client.get_block_number().await?;
        let root = wrapper.contract.get_last_root().call().await?;
        let leaf_index = event_data.leaf_index;
        // the correct way for getting the other linked anchors
        // is by getting it from the edge_list, but for now we hardcoded
        // them in the config.

        // **The Signaling Flow**
        //
        // For Every Linked Anchor, we do the following:
        // 1. Get the chain information of that anchor from the config,
        //    if not found, we skip (we should print a warning here).
        // 2. We call that chain `dest_chain`, then we create a connection to that
        //    dest_chain, which we will construct the other linked anchor contract
        //    to query the following information:
        //      a. dest_chain_id (the chain_id of that linked anchor).
        //      b. dest_bridge (the bridge of that linked anchor on the other chain).
        //      c. dest_handler (the address of the handler that linked to that anchor).
        // 3. Then we create a `BridgeKey` of that `dest_bridge` to send the proposal data.
        //    if not found, we skip.
        // 4. Signal the bridge with the following data:
        //      a. dest_contract (the anchor2 contract on dest_chain).
        //      b. dest_handler (used for creating data_hash).
        //      c. origin_chain_id (used for creating proposal).
        //      d. block_height (used for creating proposal).
        //      e. leaf_index (used as nonce, for creating proposal).
        //      f. merkle_root (the new merkle_root, used for creating proposal).
        //
        for linked_anchor in &wrapper.config.linked_anchors {
            let dest_chain = linked_anchor.chain.to_lowercase();
            let maybe_chain = wrapper.webb_config.evm.get(&dest_chain);
            let dest_chain = match maybe_chain {
                Some(chain) => chain,
                None => continue,
            };
            // TODO(@shekohex): store clients in connection pool, so don't
            // have to create a new connection every time.
            let provider =
                HttpProvider::try_from(dest_chain.http_endpoint.as_str())?
                    .interval(Duration::from_millis(6u64));
            let dest_client = Arc::new(provider);
            let dest_chain_id = dest_client.get_chainid().await?;
            let dest_contract =
                Anchor2Contract::new(linked_anchor.address, dest_client);
            let contract_chain_id = dest_contract.chain_id().call().await?;
            // sanity check.
            assert_eq!(dest_chain_id, contract_chain_id);
            let dest_bridge = dest_contract.bridge().call().await?;
            let dest_handler = dest_contract.handler().call().await?;
            let key = BridgeKey::new(dest_bridge, dest_chain_id);
            let bridge = BridgeRegistry::lookup(key);
            match bridge {
                Some(signal) => {
                    signal
                        .send(BridgeCommand::CreateProposal(ProposalData {
                            anchor2_address: dest_contract.address(),
                            anchor2_handler_address: dest_handler,
                            origin_chain_id,
                            block_height,
                            leaf_index,
                            merkle_root: root,
                        }))
                        .await?;
                }
                None => {
                    tracing::warn!(
                        "Bridge {} not found in the BridgeRegistry",
                        dest_bridge
                    );
                }
            }
        }
        Ok(())
    }
}<|MERGE_RESOLUTION|>--- conflicted
+++ resolved
@@ -82,21 +82,12 @@
 
     type Store = SledStore;
 
-<<<<<<< HEAD
     #[tracing::instrument(skip(self, store, wrapper, event))]
     async fn handle_event(
         &self,
         store: Arc<Self::Store>,
         wrapper: &Self::Contract,
-        event: Self::Events,
-=======
-    #[tracing::instrument(skip_all)]
-    async fn handle_event(
-        &self,
-        store: Arc<Self::Store>,
-        contract: &Self::Contract,
         (event, _): (Self::Events, LogMeta),
->>>>>>> fe3cf6b0
     ) -> anyhow::Result<()> {
         match event {
             Anchor2ContractEvents::DepositFilter(deposit) => {
@@ -129,21 +120,12 @@
 
     type Store = SledStore;
 
-<<<<<<< HEAD
     #[tracing::instrument(skip(self, _store, wrapper))]
     async fn handle_event(
         &self,
         _store: Arc<Self::Store>,
         wrapper: &Self::Contract,
-        e: Self::Events,
-=======
-    #[tracing::instrument(skip_all)]
-    async fn handle_event(
-        &self,
-        _store: Arc<Self::Store>,
-        Anchor2ContractWrapper { contract, .. }: &Self::Contract,
         (event, _): (Self::Events, LogMeta),
->>>>>>> fe3cf6b0
     ) -> anyhow::Result<()> {
         use Anchor2ContractEvents::*;
         // only process anchor deposit events.
