// Copyright 2022 Webb Technologies Inc.
//
// Licensed under the Apache License, Version 2.0 (the "License");
// you may not use this file except in compliance with the License.
// You may obtain a copy of the License at
//
// http://www.apache.org/licenses/LICENSE-2.0
//
// Unless required by applicable law or agreed to in writing, software
// distributed under the License is distributed on an "AS IS" BASIS,
// WITHOUT WARRANTIES OR CONDITIONS OF ANY KIND, either express or implied.
// See the License for the specific language governing permissions and
// limitations under the License.
//

use std::sync::Arc;
use crate::context::RelayerContext;
use webb::substrate::subxt::sp_core::hashing::keccak_256;
use webb::substrate::protocol_substrate_runtime::api::runtime_types::webb_standalone_runtime::Call;
use webb::substrate::protocol_substrate_runtime::api::runtime_types::pallet_signature_bridge::pallet::Call::execute_proposal;
use webb::substrate::protocol_substrate_runtime::api::signature_bridge::calls::ExecuteProposal;
use super::{BlockNumberOf, SubstrateEventWatcher};
use crate::events_watcher::SubstrateBridgeWatcher;
use crate::store::sled::{SledQueueKey,SledStore};
use crate::store::{BridgeCommand, QueueStore};
use ethereum_types::U256;
use futures::StreamExt;
use webb::substrate::{
    protocol_substrate_runtime,
    subxt::{self, PairSigner, Call as OtherCall},
};
use webb::evm::ethers::utils;
use webb::substrate::protocol_substrate_runtime::api::signature_bridge;
use webb::substrate::scale;
use webb::substrate::scale::Encode;

/// A SignatureBridge contract events & commands watcher.
#[derive(Copy, Clone, Debug, Default)]
pub struct SubstrateBridgeEventWatcher;

#[async_trait::async_trait]
impl SubstrateEventWatcher for SubstrateBridgeEventWatcher {
    const TAG: &'static str = "Substrate bridge pallet Watcher";

    type RuntimeConfig = subxt::DefaultConfig;

    type Api = protocol_substrate_runtime::api::RuntimeApi<
        Self::RuntimeConfig,
        subxt::SubstrateExtrinsicParams<Self::RuntimeConfig>,
    >;

    type Event = protocol_substrate_runtime::api::Event;

    type FilteredEvent = signature_bridge::events::MaintainerSet;

    type Store = SledStore;

    async fn handle_event(
        &self,
        _store: Arc<Self::Store>,
        _api: Arc<Self::Api>,
        (event, _block_number): (Self::FilteredEvent, BlockNumberOf<Self>),
    ) -> anyhow::Result<()> {
        // todo
        // if the ownership is transferred to the new owner, we need to
        // to check our txqueue and remove any pending tx that was trying to
        // do this transfer.
        tracing::event!(
            target: crate::probe::TARGET,
            tracing::Level::DEBUG,
            kind = %crate::probe::Kind::SignatureBridge,
            call = "pallet_signature_bridge:: set_maintainer",
            msg = "Maintainer set",
            new_maintainer = ?event.new_maintainer,
            old_maintainer = ?event.old_maintainer,
        );

        // mark this event as processed.
        // let events_bytes = &event.encode();
        // store.store_event(events_bytes)?;

        Ok(())
    }
}

#[async_trait::async_trait]
impl SubstrateBridgeWatcher for SubstrateBridgeEventWatcher {
    #[tracing::instrument(skip_all)]
    async fn handle_cmd(
        &self,
        node_name: String,
        chain_id: U256,
        store: Arc<Self::Store>,
        ctx: RelayerContext,
        api: Arc<Self::Api>,
        cmd: BridgeCommand,
    ) -> anyhow::Result<()> {
        use BridgeCommand::*;
        tracing::trace!("Got cmd {:?}", cmd);
        match cmd {
            ExecuteProposalWithSignature { data, signature } => {
                self.execute_proposal_with_signature(
                    node_name,
                    chain_id,
                    store,
                    ctx,
                    api.clone(),
                    (data, signature),
                )
                .await?;
            }
            TransferOwnershipWithSignature {
                public_key,
                nonce,
                signature,
            } => {
                self.transfer_ownership_with_signature(
                    node_name,
                    chain_id,
                    store,
                    &ctx,
                    api.clone(),
                    (public_key, nonce, signature),
                )
                .await?
            }
        };
        Ok(())
    }
}

impl SubstrateBridgeEventWatcher
where
    Self: SubstrateBridgeWatcher,
{
    #[tracing::instrument(skip_all)]
    async fn execute_proposal_with_signature(
        &self,
        _node_name: String,
        chain_id: U256,
        store: Arc<<Self as SubstrateEventWatcher>::Store>,
        _ctx: RelayerContext,
        api: Arc<<Self as SubstrateEventWatcher>::Api>,
        (data, signature): (Vec<u8>, Vec<u8>),
    ) -> anyhow::Result<()> {
        let data_hex = hex::encode(&data);
        let signature_hex = hex::encode(&signature);
        // parse proposal call
        let parsed_proposal_bytes = parse_call_from_proposal_data(&data);
        let proposal_encoded_call: Call =
            scale::Decode::decode(&mut parsed_proposal_bytes.as_slice())?;

        tracing::debug!("decoded proposal call : {:?}", proposal_encoded_call);
        // get current maintainer
        let current_maintainer =
            api.storage().signature_bridge().maintainer(None).await?;

        // now we need to check if the signature is valid.
        let is_signature_valid = validate_ecdsa_signature(
            data.as_slice(),
            signature.as_slice(),
            current_maintainer.as_slice(),
        )
        .unwrap_or(false);

        if !is_signature_valid {
            tracing::warn!(
                data = ?data_hex,
                signature = ?signature_hex,
                "Skipping execution of this proposal since signature is invalid",
            );
            return Ok(());
        }

        tracing::event!(
            target: crate::probe::TARGET,
            tracing::Level::DEBUG,
            kind = %crate::probe::Kind::SignatureBridge,
            call = "execute_proposal_with_signature",
            chain_id = %chain_id,
            data = ?data_hex,
            signature = ?signature_hex,
        );
        // todo! transaction queue
<<<<<<< HEAD
=======
        let src_chain_id =
            webb_proposals::TypedChainId::Substrate(chain_id.as_u32());
        let execute_proposal_tx =
            api.tx().signature_bridge().execute_proposal(
                src_chain_id.chain_id(),
                proposal_encoded_call,
                data,
                signature,
            )?;
        let pair = ctx.substrate_wallet(&node_name).await?;
        let signer = PairSigner::new(pair);
        let mut progress = execute_proposal_tx
            .sign_and_submit_then_watch_default(&signer)
            .await?;
        while let Some(event) = progress.next().await {
            let e = match event {
                Ok(e) => e,
                Err(err) => {
                    tracing::error!(error = %err, "failed to watch for tx events");
                    return Err(err.into());
                }
            };

            match e {
                subxt::TransactionStatus::Future => {}
                subxt::TransactionStatus::Ready => {
                    tracing::trace!("tx ready");
                }
                subxt::TransactionStatus::Broadcast(_) => {}
                subxt::TransactionStatus::InBlock(_) => {
                    tracing::trace!("tx in block");
                }
                subxt::TransactionStatus::Retracted(_) => {
                    tracing::warn!("tx retracted");
                }
                subxt::TransactionStatus::FinalityTimeout(_) => {
                    tracing::warn!("tx timeout");
                }
                subxt::TransactionStatus::Finalized(v) => {
                    let maybe_success = v.wait_for_success().await;
                    match maybe_success {
                        Ok(events) => {
                            tracing::debug!(?events, "tx finalized",);
                            tracing::event!(
                                target: crate::probe::TARGET,
                                tracing::Level::DEBUG,
                                kind = %crate::probe::Kind::SignatureBridge,
                                call = "execute_proposal_with_signature",
                                finalized = true,
                                chain_id = %chain_id,
                                data = ?data_hex,
                                signature = ?signature_hex,
                            );
                        }
                        Err(err) => {
                            tracing::error!(error = %err, "tx failed");
                            return Err(err.into());
                        }
                    }
                }
                subxt::TransactionStatus::Usurped(_) => {}
                subxt::TransactionStatus::Dropped => {
                    tracing::warn!("tx dropped");
                }
                subxt::TransactionStatus::Invalid => {
                    tracing::warn!("tx invalid");
                }
            }
        }
>>>>>>> 213d0bd8

        let execute_proposal_call = execute_proposal {
            src_id: chain_id.as_u64(),
            call: Box::new(proposal_encoded_call),
            proposal_data: data,
            signature: signature,
        };
        // SCALE encode call data to bytes (pallet u8, call u8, call params).
        let call_data = {
            let mut bytes = Vec::new();
            let metadata = api.client.metadata();
            let pallet = metadata.pallet(ExecuteProposal::PALLET)?;
            bytes.push(pallet.index());
            bytes.push(pallet.call_index::<ExecuteProposal>()?);
            execute_proposal_call.encode_to(&mut bytes);
            bytes
        };
        let data_hash = utils::keccak256(&execute_proposal_call.encode());
        let tx_key = SledQueueKey::from_substrate_with_custom_key(
            chain_id,
            make_execute_proposal_key(data_hash),
        );
        QueueStore::<Vec<u8>>::enqueue_item(&store, tx_key, call_data)?;
        tracing::debug!(
            data_hash = ?hex::encode(data_hash),
            "Enqueued the proposal for execution in the substrate tx queue",
        );
        Ok(())
    }

    #[tracing::instrument(skip_all)]
    async fn transfer_ownership_with_signature(
        &self,
        node_name: String,
        chain_id: U256,
        _store: Arc<<Self as SubstrateEventWatcher>::Store>,
        ctx: &RelayerContext,
        api: Arc<<Self as SubstrateEventWatcher>::Api>,
        (public_key, nonce, signature): (Vec<u8>, u32, Vec<u8>),
    ) -> anyhow::Result<()> {
        let new_maintainer = public_key.clone();
        // get current maintainer
        let current_maintainer =
            api.storage().signature_bridge().maintainer(None).await?;

        // we need to do some checks here:
        // 1. convert the public key to address and check it is not the same as the current maintainer.
        // 2. check if the nonce is greater than the current nonce.
        // 3. ~check if the signature is valid.~

        if new_maintainer == current_maintainer {
            tracing::warn!(
                current_mainatiner =  %hex::encode(&current_maintainer),
                new_maintainer = %hex::encode(&new_maintainer),
                %nonce,
                signature = %hex::encode(&signature),
                "Skipping transfer ownership since the new maintainer is the same as the current one",
            );
            return Ok(());
        }
        let current_nonce = api
            .storage()
            .signature_bridge()
            .maintainer_nonce(None)
            .await?;
        if nonce <= current_nonce {
            tracing::warn!(
                %current_nonce,
                new_maintainer = %hex::encode(&new_maintainer),
                %nonce,
                signature = %hex::encode(&signature),
                "Skipping transfer ownership since the nonce is not greater than the current one",
            );
            return Ok(());
        }

        tracing::event!(
            target: crate::probe::TARGET,
            tracing::Level::DEBUG,
            kind = %crate::probe::Kind::SignatureBridge,
            call = "transfer_ownership_with_signature_pub_key",
            chain_id = %chain_id.as_u64(),
            new_maintainer = %hex::encode(&new_maintainer),
            %nonce,
            signature = %hex::encode(&signature),
        );

        let set_maintainer_tx = api
            .tx()
            .signature_bridge()
            .set_maintainer(new_maintainer, signature)?;

        let pair = ctx.substrate_wallet(&node_name).await?;
        let signer = PairSigner::new(pair);
        let mut progress = set_maintainer_tx
            .sign_and_submit_then_watch_default(&signer)
            .await?;
        while let Some(event) = progress.next().await {
            let e = match event {
                Ok(e) => e,
                Err(err) => {
                    tracing::error!(error = %err, "failed to watch for tx events");
                    return Err(err.into());
                }
            };

            match e {
                subxt::TransactionStatus::Future => {}
                subxt::TransactionStatus::Ready => {
                    tracing::trace!("tx ready");
                }
                subxt::TransactionStatus::Broadcast(_) => {}
                subxt::TransactionStatus::InBlock(_) => {
                    tracing::trace!("tx in block");
                }
                subxt::TransactionStatus::Retracted(_) => {
                    tracing::warn!("tx retracted");
                }
                subxt::TransactionStatus::FinalityTimeout(_) => {
                    tracing::warn!("tx timeout");
                }
                subxt::TransactionStatus::Finalized(v) => {
                    let maybe_success = v.wait_for_success().await;
                    match maybe_success {
                        Ok(events) => {
                            tracing::debug!(?events, "tx finalized",);
                        }
                        Err(err) => {
                            tracing::error!(error = %err, "tx failed");
                            return Err(err.into());
                        }
                    }
                }
                subxt::TransactionStatus::Usurped(_) => {}
                subxt::TransactionStatus::Dropped => {
                    tracing::warn!("tx dropped");
                }
                subxt::TransactionStatus::Invalid => {
                    tracing::warn!("tx invalid");
                }
            }
        }

        Ok(())
    }
}

pub fn parse_call_from_proposal_data(proposal_data: &[u8]) -> Vec<u8> {
    // Not [36..] because there are 4 byte of zero padding to match Solidity side
    proposal_data[40..].to_vec()
}

pub fn validate_ecdsa_signature(
    data: &[u8],
    signature: &[u8],
    maintainer: &[u8],
) -> Result<bool, libsecp256k1::Error> {
    const SIGNATURE_LENGTH: usize = 65;
    if signature.len() == SIGNATURE_LENGTH {
        let mut sig = [0u8; SIGNATURE_LENGTH];
        sig[..SIGNATURE_LENGTH].copy_from_slice(signature);

        let hash = keccak_256(data);
        let pub_key = secp256k1_ecdsa_recover(&sig, &hash)?;
        Ok(pub_key == *maintainer)
    } else {
        Ok(false)
    }
}

fn secp256k1_ecdsa_recover(
    sig: &[u8; 65],
    msg: &[u8; 32],
) -> Result<[u8; 64], libsecp256k1::Error> {
    let rs = libsecp256k1::Signature::parse_standard_slice(&sig[0..64])
        .map_err(|_| libsecp256k1::Error::InvalidSignature)?;
    let v = libsecp256k1::RecoveryId::parse(if sig[64] > 26 {
        sig[64] - 27
    } else {
        sig[64]
    } as u8)
    .map_err(|_| libsecp256k1::Error::InvalidSignature)?;
    let pubkey =
        libsecp256k1::recover(&libsecp256k1::Message::parse(msg), &rs, &v)
            .map_err(|_| libsecp256k1::Error::InvalidSignature)?;
    let mut res = [0u8; 64];
    res.copy_from_slice(&pubkey.serialize()[1..65]);
    Ok(res)
}

fn make_execute_proposal_key(data_hash: [u8; 32]) -> [u8; 64] {
    let mut result = [0u8; 64];
    let prefix = b"execute_proposal_with_signature_";
    result[0..32].copy_from_slice(prefix);
    result[32..64].copy_from_slice(&data_hash);
    result
}<|MERGE_RESOLUTION|>--- conflicted
+++ resolved
@@ -181,80 +181,8 @@
             data = ?data_hex,
             signature = ?signature_hex,
         );
-        // todo! transaction queue
-<<<<<<< HEAD
-=======
-        let src_chain_id =
-            webb_proposals::TypedChainId::Substrate(chain_id.as_u32());
-        let execute_proposal_tx =
-            api.tx().signature_bridge().execute_proposal(
-                src_chain_id.chain_id(),
-                proposal_encoded_call,
-                data,
-                signature,
-            )?;
-        let pair = ctx.substrate_wallet(&node_name).await?;
-        let signer = PairSigner::new(pair);
-        let mut progress = execute_proposal_tx
-            .sign_and_submit_then_watch_default(&signer)
-            .await?;
-        while let Some(event) = progress.next().await {
-            let e = match event {
-                Ok(e) => e,
-                Err(err) => {
-                    tracing::error!(error = %err, "failed to watch for tx events");
-                    return Err(err.into());
-                }
-            };
-
-            match e {
-                subxt::TransactionStatus::Future => {}
-                subxt::TransactionStatus::Ready => {
-                    tracing::trace!("tx ready");
-                }
-                subxt::TransactionStatus::Broadcast(_) => {}
-                subxt::TransactionStatus::InBlock(_) => {
-                    tracing::trace!("tx in block");
-                }
-                subxt::TransactionStatus::Retracted(_) => {
-                    tracing::warn!("tx retracted");
-                }
-                subxt::TransactionStatus::FinalityTimeout(_) => {
-                    tracing::warn!("tx timeout");
-                }
-                subxt::TransactionStatus::Finalized(v) => {
-                    let maybe_success = v.wait_for_success().await;
-                    match maybe_success {
-                        Ok(events) => {
-                            tracing::debug!(?events, "tx finalized",);
-                            tracing::event!(
-                                target: crate::probe::TARGET,
-                                tracing::Level::DEBUG,
-                                kind = %crate::probe::Kind::SignatureBridge,
-                                call = "execute_proposal_with_signature",
-                                finalized = true,
-                                chain_id = %chain_id,
-                                data = ?data_hex,
-                                signature = ?signature_hex,
-                            );
-                        }
-                        Err(err) => {
-                            tracing::error!(error = %err, "tx failed");
-                            return Err(err.into());
-                        }
-                    }
-                }
-                subxt::TransactionStatus::Usurped(_) => {}
-                subxt::TransactionStatus::Dropped => {
-                    tracing::warn!("tx dropped");
-                }
-                subxt::TransactionStatus::Invalid => {
-                    tracing::warn!("tx invalid");
-                }
-            }
-        }
->>>>>>> 213d0bd8
-
+        
+        // Enqueue transaction call data in substrate transaction queue
         let execute_proposal_call = execute_proposal {
             src_id: chain_id.as_u64(),
             call: Box::new(proposal_encoded_call),
